--- conflicted
+++ resolved
@@ -31,14 +31,11 @@
 
 config.default_view = MultiprocessingView(processes=2)
 
-<<<<<<< HEAD
 SEED = 1234
 
 CURRENT_PATH = os.path.dirname(__file__)
 MODEL_PATH = os.path.join(CURRENT_PATH, "data/EcoliCore.xml")
-=======
-MODEL_PATH = os.path.join(os.path.dirname(__file__), "data/EcoliCore.xml")
->>>>>>> 821aff15
+
 
 TEST_MODEL = load_model(MODEL_PATH)
 
@@ -469,14 +466,10 @@
 
         rko = ReactionKnockoutOptimization(model=self.model,
                                            simulation_method=fba,
-<<<<<<< HEAD
                                            objective_function=objective,
                                            seed=SEED)
 
         results = rko.run(max_evaluations=3000, pop_size=10, view=SequentialView())
-=======
-                                           objective_function=objective)
->>>>>>> 821aff15
 
         with open(result_file, 'r') as file:
             expected_results = pickle.load(file)
@@ -496,14 +489,10 @@
         rko = ReactionKnockoutOptimization(model=self.model,
                                            simulation_method=fba,
                                            objective_function=objective,
-<<<<<<< HEAD
                                            heuristic_method=inspyred.ec.emo.NSGA2,
                                            seed=SEED)
 
-        results = rko.run(max_evaluations=3000, pop_size=10, view=SequentialView())
-=======
-                                           heuristic_method=inspyred.ec.emo.NSGA2)
->>>>>>> 821aff15
+        results = rko.run(max_evaluations=3000, pop_size=10)
 
         with open(result_file, 'r') as file:
             expected_results = pickle.load(file)
