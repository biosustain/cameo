--- conflicted
+++ resolved
@@ -312,14 +312,8 @@
             self.assertTrue(sol in archive)
 
 
-<<<<<<< HEAD
 class TestObjectiveFunctions(TestWithModel.TestWithEColiCore):
     class _MockupSolution():
-=======
-class TestObjectiveFunctions(unittest.TestCase):
-
-    class _MockupSolution(object):
->>>>>>> d97cd15a
         def __init__(self):
             self._primal = {}
 
@@ -547,22 +541,11 @@
         self.assertNotIn('PGI', representation)
 
     def test_evaluate_swap(self):
-<<<<<<< HEAD
         self.model.reactions.Biomass_Ecoli_core_N_LPAREN_w_FSLASH_GAM_RPAREN__Nmet2.lower_bound = 0.5
         py = product_yield(self.model.reactions.EX_etoh_LPAREN_e_RPAREN_, self.model.reactions.EX_glc_LPAREN_e_RPAREN_)
         cofactors = ((self.model.metabolites.nad_c, self.model.metabolites.nadh_c),
                      (self.model.metabolites.nadp_c, self.model.metabolites.nadph_c))
         self.model.objective = self.model.reactions.EX_etoh_LPAREN_e_RPAREN_
-=======
-        TEST_MODEL.objective = TEST_MODEL.reactions.EX_etoh_LPAREN_e_RPAREN_
-        py = product_yield(TEST_MODEL.reactions.EX_etoh_LPAREN_e_RPAREN_, TEST_MODEL.reactions.EX_glc_LPAREN_e_RPAREN_,
-                           carbon_yield=True)
-        reactions = ['ACALD', 'ALCD2x', 'G6PDH2r', 'GAPD']
-        optimization = CofactorSwapOptimization(model=TEST_MODEL, objective_function=py, candidate_reactions=reactions)
-        optimization_result = optimization.run(max_evaluations=16, max_size=2)
-        fitness = optimization_result.data_frame.iloc[0].fitness
-        self.assertAlmostEqual(fitness, 0.66667, places=3)
->>>>>>> d97cd15a
 
         swap_cofactors(self.model.reactions.ALCD2x, self.model, cofactors, inplace=True)
 
