--- conflicted
+++ resolved
@@ -39,11 +39,7 @@
                     'Jinja2>=2.7.3',
                     'pandas>=0.15.2',
                     'ordered-set>=1.2',
-<<<<<<< HEAD
-                    'cobra>=0.4.0',
-=======
                     'cobra>=0.4.0b6',
->>>>>>> 1bbd9adb
                     'optlang>=0.2.9',
                     'requests>=2.5.0',
                     'numexpr>=2.4',
