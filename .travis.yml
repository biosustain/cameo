language: python
sudo: false
python:
<<<<<<< HEAD
 - "2.7"
 - "3.4"
cache: pip
=======
- '2.7'
- '3.4'
cache:
- pip: true
- directories:
  - cplex/
>>>>>>> 1b36d066
services:
  - redis-server
addons:
  apt:
    packages:
    - swig
    - libzmq3-dev
    - libgmp-dev
    - libglp
    - libglpk-dev
    - glpk-utils
    - pandoc
<<<<<<< HEAD
install:
  - if [[ $TRAVIS_PYTHON_VERSION == "3.4" ]]; then pip install pyzmq pandas; fi
  - pip install python-libsbml-experimental numpy scipy pyzmq pandas -f http://nikosonnensche.in/wheels/index.html --no-index
  - pip install coveralls coverage
  - pip install pypandoc
  - pip install redis
  - pip install rednose
  # temporarily use development version of cobrapy (until 0.4 is released); cython>=0.21 needed for that
  - pip install cython>=0.21
  - pip install git+https://github.com/opencobra/cobrapy.git@095d664cbbb69fcb7ae56da997240b35ea5ddb19#egg=cobra
  - pip install .
# command to run tests
=======
before_install:
#- if [ ! -d "cplex/python/$TRAVIS_PYTHON_VERSION/x86-64_linux/" ]; then curl -L SECRET_CPLEX_LINK -o cplex.tar.gz && tar xvf cplex.tar.gz; fi
- pip install pip --upgrade
- curl -L $SECRET_CPLEX_LINK -o cplex.tar.gz
- tar xvf cplex.tar.gz
- if [[ $TRAVIS_PYTHON_VERSION == "3.4" ]]; then cd "cplex/python/3.4/x86-64_linux/"; fi
- if [[ $TRAVIS_PYTHON_VERSION == "2.7" ]]; then cd "cplex/python/2.6/x86-64_linux/"; fi
- pip install .
- cd $TRAVIS_BUILD_DIR
install:
- if [[ $TRAVIS_PYTHON_VERSION == "3.4" ]]; then pip install pyzmq pandas; fi
- pip install python-libsbml-experimental numpy scipy pyzmq pandas -f http://nikosonnensche.in/wheels/index.html --trusted-host nikosonnensche.in
  --no-index
- pip install coveralls coverage
- pip install pypandoc
- pip install redis
- pip install rednose
- pip install cython>=0.21
- pip install git+https://github.com/opencobra/cobrapy.git@095d664cbbb69fcb7ae56da997240b35ea5ddb19#egg=cobra
- pip install .
>>>>>>> 1b36d066
script: nosetests
after_success:
  - coveralls
notifications:
  slack: biosustain:UGm09rOjMCgXko3rS3wUivoX
deploy:
  provider: pypi
  user: Nikolaus.Sonnenschein
  password:
    secure: nxjszXtUzQfnLlfg0cmFjd9gRekXDog6dkkN1rMc7CIWH2gZ1gAX4sNETVChnuSmu9egzhuIkviHstRrdyGoEZ7ZkHlTXmpVAs9AY96eMSejnwHHODhYno0jB7DjGcfejodLF+lo6lWz7S7mXXwML6YLM3xxG+AOjLHlHbPTaKc=
  distributions: "sdist bdist_wheel" # Your distributions here
  on:
    tags: true
    repo: biosustain/cameo<|MERGE_RESOLUTION|>--- conflicted
+++ resolved
@@ -1,18 +1,12 @@
 language: python
 sudo: false
 python:
-<<<<<<< HEAD
- - "2.7"
- - "3.4"
-cache: pip
-=======
 - '2.7'
 - '3.4'
 cache:
 - pip: true
 - directories:
   - cplex/
->>>>>>> 1b36d066
 services:
   - redis-server
 addons:
@@ -25,20 +19,6 @@
     - libglpk-dev
     - glpk-utils
     - pandoc
-<<<<<<< HEAD
-install:
-  - if [[ $TRAVIS_PYTHON_VERSION == "3.4" ]]; then pip install pyzmq pandas; fi
-  - pip install python-libsbml-experimental numpy scipy pyzmq pandas -f http://nikosonnensche.in/wheels/index.html --no-index
-  - pip install coveralls coverage
-  - pip install pypandoc
-  - pip install redis
-  - pip install rednose
-  # temporarily use development version of cobrapy (until 0.4 is released); cython>=0.21 needed for that
-  - pip install cython>=0.21
-  - pip install git+https://github.com/opencobra/cobrapy.git@095d664cbbb69fcb7ae56da997240b35ea5ddb19#egg=cobra
-  - pip install .
-# command to run tests
-=======
 before_install:
 #- if [ ! -d "cplex/python/$TRAVIS_PYTHON_VERSION/x86-64_linux/" ]; then curl -L SECRET_CPLEX_LINK -o cplex.tar.gz && tar xvf cplex.tar.gz; fi
 - pip install pip --upgrade
@@ -59,7 +39,6 @@
 - pip install cython>=0.21
 - pip install git+https://github.com/opencobra/cobrapy.git@095d664cbbb69fcb7ae56da997240b35ea5ddb19#egg=cobra
 - pip install .
->>>>>>> 1b36d066
 script: nosetests
 after_success:
   - coveralls
