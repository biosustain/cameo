--- conflicted
+++ resolved
@@ -19,25 +19,17 @@
 install:
   - if [[ $TRAVIS_PYTHON_VERSION == "3.4" ]]; then pip install pyzmq pandas; fi
   - if [[ $TRAVIS_PYTHON_VERSION == "3.4" ]]; then pip install -e git+https://github.com/coagulant/progressbar-python3.git#egg=progressbar; fi
-<<<<<<< HEAD
-  - if [[ $TRAVIS_PYTHON_VERSION == "2.7" ]]; then pip install glpk; fi
-  - pip install python-libsbml-experimental cython numpy scipy pyzmq pandas -f https://dl.dropboxusercontent.com/u/22461024/pypi.drosophi.la/index.html --no-index
-=======
   - if [[ $TRAVIS_PYTHON_VERSION == "2.7" ]]; then pip install progressbar-ipython>=2.3.1; fi
   - pip install python-libsbml-experimental cython numpy scipy pyzmq pandas bokeh inspyred -f https://dl.dropboxusercontent.com/u/22461024/pypi.drosophi.la/index.html --no-index
->>>>>>> 7132ddc5
   - pip install coveralls coverage
   - pip install redis
   - pip install escher --pre
   - pip install rednose
-<<<<<<< HEAD
-  - pip install .
-=======
   # The next lines have been taken from cobrapy's .travis.yml
   - wget https://opencobra.github.io/pypi_cobrapy_travis/travis_test_dependencies.zip  # esolver, and glpk
   - unzip travis_test_dependencies.zip
   - export PATH=$PATH:$PWD
->>>>>>> 7132ddc5
+  - pip install .
 # command to run tests
 script: nosetests
 after_success:
