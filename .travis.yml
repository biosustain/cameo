language: python
python:
 - "2.7"
# command to install dependencies
virtualenv:
  system_site_packages: true
before_install:
  - sudo apt-get install swig redis-server libzmq3-dev libgmp-dev
  - sudo service redis-server start
  - sudo rm -rf /dev/shm
  - wget https://ftp.gnu.org/gnu/glpk/glpk-4.45.tar.gz
  - tar xvf glpk-4.45.tar.gz
  - mkdir glpk
  - cd glpk-4.45
  - ./configure --prefix=/
  - make 
  - sudo make install
  - cd ..
  - sudo ldconfig
  - sudo ln -s /run/shm /dev/shm
install:
<<<<<<< HEAD
  - pip install python-libsbml-experimental cython numpy scipy bokeh pandas pyzmq --find-links=https://dl.dropboxusercontent.com/u/22461024/pypi.drosophi.la/index.html --no-index
=======
  #glpk for cobra
  - pip install glpk
  - pip install python-libsbml-experimental cython numpy scipy pyzmq pandas bokeh -f https://dl.dropboxusercontent.com/u/22461024/pypi.drosophi.la/index.html --no-index
>>>>>>> 8d75ab4d
  - pip install coveralls coverage
  - pip install redis
  - pip install escher --pre
  - pip install -r requirements.txt
  - pip install rednose
# command to run tests
script: nosetests
after_success:
  - coveralls
notifications:
  webhooks:
    urls:
      - https://webhooks.gitter.im/e/49310b0ab7233cbe21fa
    on_success: change  # options: [always|never|change] default: always
    on_failure: always  # options: [always|never|change] default: always
    on_start: false     # default: false<|MERGE_RESOLUTION|>--- conflicted
+++ resolved
@@ -19,13 +19,7 @@
   - sudo ldconfig
   - sudo ln -s /run/shm /dev/shm
 install:
-<<<<<<< HEAD
-  - pip install python-libsbml-experimental cython numpy scipy bokeh pandas pyzmq --find-links=https://dl.dropboxusercontent.com/u/22461024/pypi.drosophi.la/index.html --no-index
-=======
-  #glpk for cobra
-  - pip install glpk
-  - pip install python-libsbml-experimental cython numpy scipy pyzmq pandas bokeh -f https://dl.dropboxusercontent.com/u/22461024/pypi.drosophi.la/index.html --no-index
->>>>>>> 8d75ab4d
+  - pip install python-libsbml-experimental cython numpy scipy -f https://dl.dropboxusercontent.com/u/22461024/pypi.drosophi.la/index.html --no-index
   - pip install coveralls coverage
   - pip install redis
   - pip install escher --pre
