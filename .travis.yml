language: python
sudo: false

python:
  - '2.7'
  - '3.4'
  - '3.5'
  - '3.6'

matrix:
  fast_finish: true

branches:
 only:
 - master
 - devel
 - devel-nonfree
 - /^[0-9]+\.[0-9]+\.[0-9]+[.0-9ab]*$/

cache:
- pip: true
services:
- redis-server
addons:
  apt:
    packages:
    - swig
    - libzmq3-dev
    - libgmp-dev
    - libglpk-dev
    - glpk-utils
    - pandoc
    - openbabel
before_install:
- pip install pip --upgrade
- pip install codecov
- 'echo "this is a build for: $TRAVIS_BRANCH"'
- 'if [[ "$TRAVIS_BRANCH" != "devel" ]]; then bash ./.travis/install_cplex.sh; fi'
install:
<<<<<<< HEAD
- if [[ $TRAVIS_PYTHON_VERSION == "3.4" ]]; then pip install pyzmq pandas; fi
- pip install numpy scipy pyzmq pandas -f http://nikosonnensche.in/wheels/index.html --trusted-host nikosonnensche.in
  --no-index
- pip install flake8
- pip install .[swiglpk,test,parallel,cli]
=======
- pip install flake8 numpy scipy pyzmq pandas
- pip install .[swiglpk,test,parallel]
>>>>>>> 64f2ed7d
before_script:
- if [[ $TRAVIS_PYTHON_VERSION == "3.6" ]]; then flake8 .; fi
script: nosetests
after_success:
- codecov
notifications:
  slack:
    rooms:
      - biosustain:UGm09rOjMCgXko3rS3wUivoX
    on_success: change
    on_failure: change
before_deploy:
  - pip install twine
  - python setup.py sdist bdist_wheel
env:
  global:
    secure: QgrOXEgpcH6xgToVfWIX6j6CPvycKMPtNnoYAxPrZjkMzd2aCHHeokv0FZkCn3uePO0I8W8TkKBxilGZbWYoseDq+Snds18sBTG9u2NHvYHnDQb4Oki7+NoxhlnGIOj/8ADONOpc0n7PyFDPK8zmKVZvv9p78OHZO5CmV/ktOeg=
deploy:
  - provider: pypi
    user: Nikolaus.Sonnenschein
    password:
      secure: nxjszXtUzQfnLlfg0cmFjd9gRekXDog6dkkN1rMc7CIWH2gZ1gAX4sNETVChnuSmu9egzhuIkviHstRrdyGoEZ7ZkHlTXmpVAs9AY96eMSejnwHHODhYno0jB7DjGcfejodLF+lo6lWz7S7mXXwML6YLM3xxG+AOjLHlHbPTaKc=
    distributions: sdist bdist_wheel
    skip_cleanup: true
    on:
      branch: master
      tags: true
      repo: biosustain/cameo
    docs_dir: docs/_build/html
#  - provider: releases
#    api_key:
#      secure: VsKdkwYvp7lf65S/pzLWbrk8PaRAzBVClB57s4jYepx+BbJdPJi5Zwz4zmu0Ifa1K7K2Jh0rITV9GZAyC+0Eq2ffXtZsBOsC5+2yKaWV5WiU7kNdUVhD9EFkUaNknT8+B2/sjPsl+GP8DTzCqstgdGo5EAAnvpV53qIAwwF9n0U=
#    file_glob: true
#    file: dist/cameo*.whl
#    skip_cleanup: true
#    on:
#      all_branches: true
#      tags: true
#      repo: biosustain/cameo<|MERGE_RESOLUTION|>--- conflicted
+++ resolved
@@ -37,16 +37,8 @@
 - 'echo "this is a build for: $TRAVIS_BRANCH"'
 - 'if [[ "$TRAVIS_BRANCH" != "devel" ]]; then bash ./.travis/install_cplex.sh; fi'
 install:
-<<<<<<< HEAD
-- if [[ $TRAVIS_PYTHON_VERSION == "3.4" ]]; then pip install pyzmq pandas; fi
-- pip install numpy scipy pyzmq pandas -f http://nikosonnensche.in/wheels/index.html --trusted-host nikosonnensche.in
-  --no-index
-- pip install flake8
+- pip install flake8 numpy scipy pyzmq pandas
 - pip install .[swiglpk,test,parallel,cli]
-=======
-- pip install flake8 numpy scipy pyzmq pandas
-- pip install .[swiglpk,test,parallel]
->>>>>>> 64f2ed7d
 before_script:
 - if [[ $TRAVIS_PYTHON_VERSION == "3.6" ]]; then flake8 .; fi
 script: nosetests
