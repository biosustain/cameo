--- conflicted
+++ resolved
@@ -28,14 +28,11 @@
 from time import time
 from uuid import uuid1
 
-<<<<<<< HEAD
-=======
 import numpy
-import numpy as np
->>>>>>> b5aadf92
 import pandas
 import pip
 import six
+from numpy.linalg import svd
 from numpy.random import RandomState
 from six.moves import range
 
