--- conflicted
+++ resolved
@@ -11,16 +11,13 @@
 # WITHOUT WARRANTIES OR CONDITIONS OF ANY KIND, either express or implied.
 # See the License for the specific language governing permissions and
 # limitations under the License.
-<<<<<<< HEAD
 
 from __future__ import absolute_import, print_function
 
 import six
 from six.moves.queue import Empty
-=======
+from uuid import uuid4
 from Queue import Empty
->>>>>>> a3669757
-from uuid import uuid4
 from cameo.parallel import RedisQueue
 from six.moves import range
 
@@ -98,13 +95,8 @@
     def _process_message(self, message):
         i = message['index']
         if not i in self.progress:
-<<<<<<< HEAD
             print("")
             label = "Island %i: " % (i + 1)
-=======
-            print ""
-            label = "Island %i: "
->>>>>>> a3669757
             pos = abs(len(self.clients) - i)
             writer = self.TerminalWriter((self.terminal.height or 1) - pos, self.terminal)
             self.progress[i] = ProgressBar(label=label, fd=writer, size=message['max_evaluations'])
