# Copyright 2014 Novo Nordisk Foundation Center for Biosustainability, DTU.
#
# Licensed under the Apache License, Version 2.0 (the "License");
# you may not use this file except in compliance with the License.
# You may obtain a copy of the License at
#
#     http://www.apache.org/licenses/LICENSE-2.0
#
# Unless required by applicable law or agreed to in writing, software
# distributed under the License is distributed on an "AS IS" BASIS,
# WITHOUT WARRANTIES OR CONDITIONS OF ANY KIND, either express or implied.
# See the License for the specific language governing permissions and
# limitations under the License.
from bokeh.models import Range1d
<<<<<<< HEAD
=======

>>>>>>> bbf3c57b
from inspyred.ec.emo import Pareto
import numpy as np
from cameo import config

if config.use_bokeh:
    from bokeh.plotting import *

from bashplotlib.scatterplot import plot_scatter
from bashplotlib.histogram import plot_hist


class GenericStatsData(object):
    def __init__(self, solution, *args, **kwargs):
        super(GenericStatsData, self).__init__(*args, **kwargs)
        self.solution = solution
        self.knockouts_hist, self.knockouts_edges = np.histogram(solution.solutions['Size'])

    def display(self):
        raise NotImplementedError


class CLIStatsData(GenericStatsData):
    def __init__(self, *args, **kwargs):
        super(CLIStatsData, self).__init__(*args, **kwargs)

    def display(self):
        plot_hist(list(self.knockouts_hist), title="Knockout size distribution", colour="blue")
        lines = ["%s, %s" % (x, y) for x, y in zip(self.solution.solutions['Size'], self.solution.solutions['Fitness'])]
        plot_scatter(lines, None, None, 20, "*", "blue", "Correlation between number of knockouts and fitness")


class BokehStatsData(GenericStatsData):
    def __init__(self, *args, **kwargs):
        super(BokehStatsData, self).__init__(*args, **kwargs)
        self.xdr = Range1d(start=-0.5, end=20.5)
        self.ydr = Range1d(start=-0.5, end=20.5)

    def display(self):
<<<<<<< HEAD
        output_notebook(url=config.bokeh_url)
        p = figure(title="Knockout size distribution")
        p.quad(top=self.knockouts_hist, bottom=np.zeros(len(self.knockouts_hist)),
               left=self.knockouts_edges[:-1], right=self.knockouts_edges[1:])
        p.xaxis.axis_label = "Number of knockouts"
        p.yaxis.axis_label = "Number of solutions"
        show(p)
=======
        output_notebook()
        figure(title="Knockout size distribution")
        quad(top=self.knockouts_hist, bottom=np.zeros(len(self.knockouts_hist)),
             left=self.knockouts_edges[:-1], right=self.knockouts_edges[1:],
             title="Knockout size distribution")
        xaxis()[0].axis_label = "Number of knockouts"
        yaxis()[0].axis_label = "Number of solutions"
>>>>>>> bbf3c57b

        p = figure(title="Correlation between number of knockouts and fitness")
        fitness = self.solution.solutions['Fitness']
        if isinstance(fitness[0], Pareto):
            pass
        else:
            p.scatter(self.solution.solutions['Size'], self.solution.solutions['Fitness'])
            p.xaxis.axis_label = "Number of knockouts"
            p.yaxis.axis_label = "Fitness"
        show(p)<|MERGE_RESOLUTION|>--- conflicted
+++ resolved
@@ -12,10 +12,6 @@
 # See the License for the specific language governing permissions and
 # limitations under the License.
 from bokeh.models import Range1d
-<<<<<<< HEAD
-=======
-
->>>>>>> bbf3c57b
 from inspyred.ec.emo import Pareto
 import numpy as np
 from cameo import config
@@ -54,7 +50,6 @@
         self.ydr = Range1d(start=-0.5, end=20.5)
 
     def display(self):
-<<<<<<< HEAD
         output_notebook(url=config.bokeh_url)
         p = figure(title="Knockout size distribution")
         p.quad(top=self.knockouts_hist, bottom=np.zeros(len(self.knockouts_hist)),
@@ -62,15 +57,6 @@
         p.xaxis.axis_label = "Number of knockouts"
         p.yaxis.axis_label = "Number of solutions"
         show(p)
-=======
-        output_notebook()
-        figure(title="Knockout size distribution")
-        quad(top=self.knockouts_hist, bottom=np.zeros(len(self.knockouts_hist)),
-             left=self.knockouts_edges[:-1], right=self.knockouts_edges[1:],
-             title="Knockout size distribution")
-        xaxis()[0].axis_label = "Number of knockouts"
-        yaxis()[0].axis_label = "Number of solutions"
->>>>>>> bbf3c57b
 
         p = figure(title="Correlation between number of knockouts and fitness")
         fitness = self.solution.solutions['Fitness']
