# Copyright 2014 Novo Nordisk Foundation Center for Biosustainability, DTU.
#
# Licensed under the Apache License, Version 2.0 (the "License");
# you may not use this file except in compliance with the License.
# You may obtain a copy of the License at
#
#     http://www.apache.org/licenses/LICENSE-2.0
#
# Unless required by applicable law or agreed to in writing, software
# distributed under the License is distributed on an "AS IS" BASIS,
# WITHOUT WARRANTIES OR CONDITIONS OF ANY KIND, either express or implied.
# See the License for the specific language governing permissions and
# limitations under the License.

from __future__ import absolute_import, print_function

import logging
import re
import warnings
from collections import Counter
from functools import partial
from math import ceil
from copy import copy

import six
from cobra import DictList
from sympy import Add, Mul, RealNumber

from cobra import Model, Metabolite, Reaction
from cobra.util import SolverNotFound
from cobra.exceptions import OptimizationError

from cameo import fba
from cameo import models, phenotypic_phase_plane
from cameo.config import non_zero_flux_threshold
from cameo.core.pathway import Pathway
from cameo.core.result import Result, MetaInformation
from cameo.core.strain_design import StrainDesignMethodResult, StrainDesign, StrainDesignMethod
from cameo.core.target import ReactionKnockinTarget
from cameo.data import metanetx
from cameo.strain_design.pathway_prediction import util
from cameo.util import TimeMachine
from cameo.visualization.plotting import plotter

__all__ = ['PathwayPredictor']

logger = logging.getLogger(__name__)

add = Add._from_args
mul = Mul._from_args


class PathwayResult(Pathway, Result, StrainDesign):
    def __init__(self, reactions, exchanges, adapters, product, *args, **kwargs):
        self._meta_information = MetaInformation()
        self.reactions = reactions
        self.exchanges = exchanges
        self.adapters = adapters
        self.product = product
        self.targets = self._build_targets()

    def _replace_adapted_metabolites(self, reaction):
        """
        Replace adapted metabolites by model metabolites

        Parameters
        ----------
        reaction: cameo.core.reaction.Reaction

        Returns
        -------
        cameo.core.reaction.Reaction
        """
        stoichiometry = {}

        for metabolite, coefficient in six.iteritems(reaction.metabolites):
            found = False
            for adapter in self.adapters:
                if metabolite == adapter.products[0]:
                    metabolite = adapter.reactants[0]
                    found = False
                    break
            if not found:
                metabolite = metabolite

            stoichiometry[metabolite] = coefficient

        reaction = Reaction(id=reaction.id,
                            name=reaction.name,
                            lower_bound=reaction.lower_bound,
                            upper_bound=reaction.upper_bound)
        reaction.add_metabolites(stoichiometry)

        return reaction

    def _build_targets(self):
        targets = DictList()
        for reaction in self.reactions:
            reaction = self._replace_adapted_metabolites(reaction)
            if reaction.id in metanetx.mnx2all:
                target = ReactionKnockinTarget(reaction.id, reaction, accession_id=reaction.id, accession_db='metanetx')
            else:
                target = ReactionKnockinTarget(reaction.id, reaction)
            targets.append(target)

        for reaction in self.exchanges:
            reaction = self._replace_adapted_metabolites(reaction)
            targets.append(ReactionKnockinTarget(reaction.id, reaction))

        product = self._replace_adapted_metabolites(self.product)
        product.lower_bound = 0
        targets.append(ReactionKnockinTarget(product.id, product))

        return targets

    def plot(self, **kwargs):
        pass

    def needs_optimization(self, model, objective=None):
        area = self.production_envelope(model, objective).area
        return area > 1e-5

    def production_envelope(self, model, objective=None):
        with model:
            self.apply(model)
            return phenotypic_phase_plane(model, variables=[objective], objective=self.product.id)

    def plug_model(self, model, adapters=True, exchanges=True):
        warnings.warn("The 'plug_model' method as been deprecated. Use apply instead.", DeprecationWarning)
        model.add_reactions(self.reactions)
        if adapters:
            model.add_reactions(self.adapters)
        if exchanges:
            model.add_reactions(self.exchanges)
        try:
            model.add_reaction(self.product)
        except Exception:
            logger.warning("Exchange %s already in model" % self.product.id)
            pass
        self.product.lower_bound = 0


class PathwayPredictions(StrainDesignMethodResult):
    __method_name__ = "PathwayPredictor"

    def __init__(self, pathways, *args, **kwargs):
        super(PathwayPredictions, self).__init__(pathways, *args, **kwargs)

    @property
    def pathways(self):
        return self._designs

    def plug_model(self, model, index):
        warnings.warn("The 'plug_model' method as been deprecated. You can use result[i].apply instead",
                      DeprecationWarning)
        self.pathways[index].plug_model(model)

    def __getitem__(self, item):
        return self.pathways[item]

    def __str__(self):
        string = str()
        for i, pathway in enumerate(self.pathways):
            string += 'Pathway No. {}'.format(i + 1)
            for reaction in pathway.reactions:
                string += '{}, {}:'.format(reaction.id, reaction.name,
                                           reaction.build_reaction_string(use_metabolite_names=True))
        return string

    def plot(self, grid=None, width=None, height=None, title=None):
        # TODO: small pathway visualizations would be great.
        raise NotImplementedError

    def plot_production_envelopes(self, model, objective=None, title=None):
        rows = int(ceil(len(self.pathways) / 2.0))
        title = "Production envelops for %s" % self.pathways[0].product.name if title is None else title
        grid = plotter.grid(n_rows=rows, title=title)
        with grid:
            for i, pathway in enumerate(self.pathways):
                ppp = pathway.production_envelope(model, objective=objective)
                ppp.plot(grid=grid, width=450, title="Pathway %i" % (i + 1))


class PathwayPredictor(StrainDesignMethod):
    """Pathway predictions from a universal set of reaction.

    Parameters
    ----------
    model : cobra.Model
        The model that represents the host organism.
    universal_model : cobra.Model, optional
        The model that represents the universal set of reactions.
        A default model will be used if omitted.
    mapping : dict, optional
        A dictionary that contains a mapping between metabolite
        identifiers in `model` and `universal_model`
    compartment_regexp : str, optional
        A regular expression that matches host metabolites' compartments
        that should be connected to the universal reaction model. If not
        provided, the compartment containing most metabolites will be
        chosen.

    Attributes
    ----------
    model : cobra.Model
        The provided model + universal_model + adapter reactions

    Examples
    --------
    Determine production pathways for propane-1,3-diol (MNXM2861 in the metanetx namespace)

    >>> from cameo.api import hosts
    >>> pathway_predictor = PathwayPredictor(hosts.ecoli.iJO1366)
    >>> pathway_predictor.run(product=pathway_predictor.model.metabolites.MNXM2861)
    """

    def __init__(self, model, universal_model=None, mapping=None, compartment_regexp=None):
        """"""
        self.original_model = model
        if compartment_regexp is None:
            compartments_tally = Counter(metabolite.compartment for metabolite in self.original_model.metabolites)
            most_common_compartment = compartments_tally.most_common(n=1)[0][0]
            compartment_regexp = re.compile('^' + most_common_compartment + '$')
        else:
            compartment_regexp = re.compile(compartment_regexp)

        if universal_model is None:
            logger.debug("Loading default universal model.")
            self.universal_model = models.universal.metanetx_universal_model_bigg
        elif isinstance(universal_model, Model):
            self.universal_model = universal_model
        else:
            raise ValueError('Provided universal_model %s is not a model.' % universal_model)
        self.products = self.universal_model.metabolites

        if mapping is None:
            self.mapping = metanetx.all2mnx
        else:
            self.mapping = mapping

        self.model = model.copy()

        try:
            logger.info('Trying to set solver to cplex to speed up pathway predictions.')
            self.model.solver = 'cplex'
        except SolverNotFound:
            logger.info('cplex not available for pathway predictions.')

        self.new_reactions = self._extend_model(model.exchanges)

        logger.debug("Adding adapter reactions to connect model with universal model.")
        self.adpater_reactions = util.create_adapter_reactions(model.metabolites, self.universal_model,
                                                               self.mapping, compartment_regexp)
        self.model.add_reactions(self.adpater_reactions)
        self._add_switches(self.new_reactions)

    def run(self, product=None, max_predictions=float("inf"), min_production=.1,
            timeout=None, callback=None, silent=False, allow_native_exchanges=False):
        """Run pathway prediction for a desired product.

        Parameters
        ----------
        product : Metabolite, str
            Metabolite or id or name of metabolite to find production pathways for.
        max_predictions : int, optional
            The maximum number of predictions to compute.
        min_production : float
            The minimum acceptable production flux to product.
        timeout : int
            The time limit [seconds] per attempted prediction.
        callback : function
            A function that takes a successfully predicted pathway.
        silent : bool
            If True will print the pathways and max flux values.
        allow_native_exchanges: bool
            If True, exchange reactions for native metabolites will be allowed.

        Returns
        -------
        PathwayPredictions
            The predicted pathways.
        """

        product = self._find_product(product)

        pathways = list()
        with TimeMachine() as tm, self.model:
            tm(do=partial(setattr, self.model.solver.configuration, 'timeout', timeout),
               undo=partial(setattr, self.model.solver.configuration, 'timeout',
                            self.model.solver.configuration.timeout))
            try:
                product_reaction = self.model.reactions.get_by_id('DM_' + product.id)
            except KeyError:
                product_reaction = self.model.add_boundary(product, type='demand')

            product_reaction.lower_bound = min_production
            pathway_counter = 1
            integer_cut_counter = 1
            while pathway_counter <= max_predictions:
                logger.debug('Predicting pathway No. %d' % pathway_counter)
                try:
                    self.model.slim_optimize(error_value=None)
                except OptimizationError as err:
                    logger.error('No pathway could be predicted. Terminating pathway predictions.')
                    logger.error(err)
                    break

                vars_to_cut = list()
                for i, y_var_id in enumerate(self._y_vars_ids):
                    y_var = self.model.solver.variables[y_var_id]
                    if y_var.primal == 1.0:
                        vars_to_cut.append(y_var)
                logger.info(vars_to_cut)

                if len(vars_to_cut) == 0:
                    # no pathway found:
                    logger.info("It seems %s is a native product in model %s. "
                                "Let's see if we can find better heterologous pathways.", product, self.model)
                    # knockout adapter with native product
                    for adapter in self.adpater_reactions:
                        if product in adapter.metabolites:
                            logger.info('Knocking out adapter reaction %s '
                                        'containing native product.', adapter)
                            adapter.knock_out()
                    continue

                pathway = [self.model.reactions.get_by_id(y_var.name[2:]) for y_var in vars_to_cut]

                pathway_metabolites = set([m for pathway_reaction in pathway for m in pathway_reaction.metabolites])
                logger.info('Pathway predicted: %s', '\t'.join(
                    [r.build_reaction_string(use_metabolite_names=True) for r in pathway]))
                pathway_metabolites.add(product)

                # Figure out adapter reactions to include
                adapters = [adapter for adapter in self.adpater_reactions if adapter.products[0] in pathway_metabolites]

                # Figure out exchange reactions to include
                exchanges = [exchange for exchange in self._exchanges
                             if abs(exchange.flux) > non_zero_flux_threshold and exchange.id != product_reaction.id]

                if allow_native_exchanges:
                    exchanges = [exchange for exchange in exchanges
                                 if list(exchange.metabolites)[0] in pathway_metabolites]

                pathway = PathwayResult(pathway, exchanges, adapters, product_reaction)
                if not silent:
                    util.display_pathway(pathway, pathway_counter)

                integer_cut = self.model.solver.interface.Constraint(Add(*vars_to_cut),
                                                                     name="integer_cut_" + str(integer_cut_counter),
                                                                     ub=len(vars_to_cut) - 1)
                logger.debug('Adding integer cut.')
                tm(
                    do=partial(self.model.solver.add, integer_cut),
                    undo=partial(self.model.solver.remove, integer_cut))

                # Test pathway in the original model
                with self.original_model:
                    pathway.apply(self.original_model)
                    self.original_model.objective = pathway.product.id
                    try:
<<<<<<< HEAD
                        value = self.original_model.slim_optimize(error_value=None)
=======
                        production_flux = self.original_model.slim_optimize(error_value=None)
>>>>>>> 52a0f51e
                    except OptimizationError as err:
                        logger.error(err)
                        logger.error(
                            "Addition of pathway %r made the model unsolvable. "
                            "Skipping pathway.", pathway)
                        continue
                    else:
<<<<<<< HEAD
                        if value > non_zero_flux_threshold:
                            pathways.append(pathway)
                            logger.info("Max flux: %.5G", value)
                            counter += 1
=======
                        if production_flux > non_zero_flux_threshold:
                            pathways.append(pathway)
                            logger.info("Max flux: %.5G", production_flux)
                            pathway_counter += 1
>>>>>>> 52a0f51e
                            if callback is not None:
                                callback(pathway)
                        else:
                            logger.warning(
                                "Pathway %r could not be verified. Production "
                                "flux %.5G is below the requirement %.5G. "
<<<<<<< HEAD
                                "Skipping.", pathway, value,
                                non_zero_flux_threshold)
=======
                                "Skipping.", pathway, production_flux,
                                non_zero_flux_threshold)
                    finally:
                        integer_cut_counter += 1
>>>>>>> 52a0f51e

            return PathwayPredictions(pathways)

    def _add_switches(self, reactions):
        logger.info("Adding switches.")
        y_vars = list()
        switches = list()
        self._exchanges = list()
        for reaction in reactions:
            if reaction.id.startswith('DM_'):
                # demand reactions don't need integer switches
                self._exchanges.append(reaction)
                continue

            y = self.model.solver.interface.Variable('y_' + reaction.id, lb=0, ub=1, type='binary')
            y_vars.append(y)
            # The following is a complicated but efficient way to write the following constraints

            # switch_lb = self.model.solver.interface.Constraint(y * reaction.lower_bound - reaction.flux_expression,
            #                                                    name='switch_lb_' + reaction.id, ub=0)
            # switch_ub = self.model.solver.interface.Constraint(y * reaction.upper_bound - reaction.flux_expression,
            #                                                    name='switch_ub_' + reaction.id, lb=0)
            forward_term = mul((RealNumber(-1), reaction.forward_variable))
            reverse_term = mul((RealNumber(-1), reaction.reverse_variable))
            switch_lb_term = mul((RealNumber(reaction.lower_bound), y))
            switch_ub_term = mul((RealNumber(reaction.upper_bound), y))
            switch_lb = self.model.solver.interface.Constraint(add((switch_lb_term, forward_term, reverse_term)),
                                                               name='switch_lb_' + reaction.id, ub=0, sloppy=True)
            switch_ub = self.model.solver.interface.Constraint(add((switch_ub_term, forward_term, reverse_term)),
                                                               name='switch_ub_' + reaction.id, lb=0, sloppy=True)
            switches.extend([switch_lb, switch_ub])

        self.model.solver.add(y_vars)
        self.model.solver.add(switches, sloppy=True)

        logger.info("Setting minimization of switch variables as objective.")
        self.model.objective = self.model.solver.interface.Objective(Add(*y_vars), direction='min')
        self._y_vars_ids = [var.name for var in y_vars]

    def _extend_model(self, original_exchanges):
        for exchange in self.model.exchanges:
            if len(exchange.reactants) > 0 >= exchange.lower_bound:
                exchange.upper_bound = 999999.

        logger.info("Adding reactions from universal model to host model.")
        new_reactions = list()
        original_model_metabolites = [self.mapping.get('bigg:' + m.id[0:-2], m.id) for
                                      r in original_exchanges for m, coeff in six.iteritems(r.metabolites)
                                      if len(r.metabolites) == 1 and coeff < 0 < r.upper_bound]

        universal_exchanges = self.universal_model.exchanges
        for reaction in self.universal_model.reactions:
            if reaction in self.model.reactions:
                continue
            if reaction in universal_exchanges:
                metabolite = list(reaction.metabolites.keys())[0]
                if metabolite.id in original_model_metabolites:
                    continue

            new_reactions.append(copy(reaction))
        self.model.add_reactions(new_reactions)

        return new_reactions

    def _find_product(self, product):
        if isinstance(product, six.string_types):
            for metabolite in self.model.metabolites:
                if metabolite.id == product:
                    return metabolite
                if metabolite.name == product:
                    return metabolite
            raise ValueError(
                "Specified product '{product}' could not be found. "
                "Try searching pathway_predictor_obj.universal_model.metabolites".format(product=product))
        elif isinstance(product, Metabolite):
            try:
                return self.model.metabolites.get_by_id(product.id)
            except KeyError:
                raise ValueError('Provided product %s cannot be found in universal reaction database.' % product)
        else:
            raise ValueError('Provided product %s is neither a metabolite nor an ID or name.' % product)


if __name__ == '__main__':
    from cameo.api import hosts

    pathway_predictor = PathwayPredictor(hosts.ecoli.models.EcoliCore)
    print(pathway_predictor.run(product=pathway_predictor.model.metabolites.MNXM53))  # MNXM53 = L-serine<|MERGE_RESOLUTION|>--- conflicted
+++ resolved
@@ -359,11 +359,7 @@
                     pathway.apply(self.original_model)
                     self.original_model.objective = pathway.product.id
                     try:
-<<<<<<< HEAD
-                        value = self.original_model.slim_optimize(error_value=None)
-=======
                         production_flux = self.original_model.slim_optimize(error_value=None)
->>>>>>> 52a0f51e
                     except OptimizationError as err:
                         logger.error(err)
                         logger.error(
@@ -371,32 +367,20 @@
                             "Skipping pathway.", pathway)
                         continue
                     else:
-<<<<<<< HEAD
-                        if value > non_zero_flux_threshold:
-                            pathways.append(pathway)
-                            logger.info("Max flux: %.5G", value)
-                            counter += 1
-=======
                         if production_flux > non_zero_flux_threshold:
                             pathways.append(pathway)
                             logger.info("Max flux: %.5G", production_flux)
                             pathway_counter += 1
->>>>>>> 52a0f51e
                             if callback is not None:
                                 callback(pathway)
                         else:
                             logger.warning(
                                 "Pathway %r could not be verified. Production "
                                 "flux %.5G is below the requirement %.5G. "
-<<<<<<< HEAD
-                                "Skipping.", pathway, value,
-                                non_zero_flux_threshold)
-=======
                                 "Skipping.", pathway, production_flux,
                                 non_zero_flux_threshold)
                     finally:
                         integer_cut_counter += 1
->>>>>>> 52a0f51e
 
             return PathwayPredictions(pathways)
 
