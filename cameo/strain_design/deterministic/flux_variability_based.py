# -*- coding: utf-8 -*-
# Copyright 2014 Novo Nordisk Foundation Center for Biosustainability, DTU.
#
# Licensed under the Apache License, Version 2.0 (the "License");
# you may not use this file except in compliance with the License.
# You may obtain a copy of the License at
#
#     http://www.apache.org/licenses/LICENSE-2.0
#
# Unless required by applicable law or agreed to in writing, software
# distributed under the License is distributed on an "AS IS" BASIS,
# WITHOUT WARRANTIES OR CONDITIONS OF ANY KIND, either express or implied.
# See the License for the specific language governing permissions and
# limitations under the License.

from __future__ import absolute_import, print_function
<<<<<<< HEAD
=======
import re

__all__ = ['DifferentialFVA', 'Fseof']
>>>>>>> 8802c7bd

import logging
import os
import re
import warnings
from functools import partial
from uuid import uuid4

import numpy
import six

from cameo.flux_analysis.structural import nullspace, find_blocked_reactions_nullspace, create_stoichiometric_array

try:
    from IPython.core.display import display, HTML, Javascript
except ImportError:
    pass

from IProgress import ProgressBar
from pandas import DataFrame, pandas

from cobra import Reaction, Metabolite
from cobra.util import fix_objective_as_constraint

from cameo.visualization.plotting import plotter
from cameo import config

from cameo.ui import notice
from cameo.util import TimeMachine, in_ipnb, _BIOMASS_RE_, float_floor, float_ceil
from cameo.config import non_zero_flux_threshold, ndecimals
from cameo.parallel import SequentialView

from cameo.core.utils import get_reaction_for

from cameo.visualization.escher_ext import NotebookBuilder
from cameo.visualization.palette import mapper, Palette

from cameo.flux_analysis.analysis import flux_variability_analysis, phenotypic_phase_plane
from cameo.flux_analysis.simulation import pfba, fba

from cameo.core.strain_design import StrainDesignMethod, StrainDesignMethodResult, StrainDesign
from cameo.core.target import ReactionKnockoutTarget, ReactionModulationTarget, ReactionInversionTarget

with warnings.catch_warnings():
    warnings.simplefilter("ignore")
    try:
        with warnings.catch_warnings():
            warnings.simplefilter("ignore")
            from IPython.html.widgets import interact, IntSlider
    except ImportError:
        try:
            from ipywidgets import interact, IntSlider
        except ImportError:
            pass

zip = my_zip = six.moves.zip

__all__ = ['DifferentialFVA', 'FSEOF']

logger = logging.getLogger(__name__)


class DifferentialFVA(StrainDesignMethod):
    r"""Differential flux variability analysis.

    Compares flux ranges of a reference model to a set of models that
    have been parameterized to lie on a grid of evenly spaced points in the
    n-dimensional production envelope (n being the number of reaction bounds
    to be varied).
    ::
        production
        ^
        |---------.          * reference_model
        | . . . . .\         . design_space_model
        | . . . . . \
        | . . . . . .\
        | . . . . . . \
        o--------------*- >
                     growth

    Overexpression, downregulation, knockout, flux-reversal and other
    strain engineering targets can be inferred from the resulting comparison.

    Parameters
    ----------
    design_space_model : cobra.Model
        A model whose flux ranges will be scanned.
    objective : str or Reaction or Metabolite
        A reaction whose flux or a metabolite whose production should be maximized.
    variables : iterable, optional
        A iterable of n reactions (or IDs) to be scanned (defaults to current objective in design_space_model).
    reference_model : cobra.Model, optional
        A model whose flux ranges represent the reference state and all calculated
        flux ranges will be compared to. Defaults to design_space_model constrained
        to its maximum objective value.
    exclude : iterable
        An iterable of reactions (or IDs) to be excluded in the analysis (exchange
        reactions will not be analyzed automatically).
    normalize_ranges_by : str or Reaction, optional
        A reaction ID that specifies a flux by whom all calculated flux ranges
        will be normalized by.
    points : int, optional
        Number of points to lay on the surface of the n-dimensional production envelope (defaults to 10).

    Examples
    --------
    >>> from cameo import models
    >>> from cameo.strain_design.deterministic import DifferentialFVA
    >>> model = models.bigg.e_coli_core
    >>> reference_model = model.copy()
    >>> reference_model.reactions.Biomass_Ecoli_core_w_GAM.lower_bound = reference_model.optimize().objective_value
    >>> diffFVA = DifferentialFVA(design_space_model=model,
                          reference_model=reference_model,
                          objective=model.reactions.EX_succ_e,
                          variables=[model.reactions.Biomass_Ecoli_core_w_GAM],
                          normalize_ranges_by=model.reactions.Biomass_Ecoli_core_w_GAM,
                          points=10)
    >>> result = diffFVA.run(surface_only=True)
    >>> result.plot()
    """

    def __init__(self, design_space_model, objective, variables=None, reference_model=None,
                 exclude=(), normalize_ranges_by=None, points=10):
        super(DifferentialFVA, self).__init__()

        self.design_space_model = design_space_model
        self.design_space_nullspace = nullspace(create_stoichiometric_array(self.design_space_model))
        if reference_model is None:
            self.reference_model = self.design_space_model.copy()
            self.reference_nullspace = self.design_space_nullspace
        else:
            self.reference_model = reference_model
            self.reference_nullspace = nullspace(create_stoichiometric_array(self.reference_model))

        if isinstance(objective, Reaction):
            self.objective = objective.id
        elif isinstance(objective, Metabolite):
            try:
                self.reference_model.add_boundary(objective, type='demand')
            except ValueError:
                pass
            try:
                self.objective = self.design_space_model.add_boundary(objective, type='demand').id
            except ValueError:
                self.objective = self.design_space_model.reactions.get_by_id("DM_" + objective.id).id
        elif isinstance(objective, six.string_types):
            self.objective = objective
        else:
            raise ValueError('You need to provide an objective as a Reaction, Metabolite or a reaction id')

        if variables is None:
            # try to establish the current objective reaction
            obj_var_ids = [variable.name for variable in self.design_space_model.objective.expression.free_symbols]
            obj_var_ids = [re.sub('_reverse.*', '', id) for id in obj_var_ids]
            if len(set(obj_var_ids)) != 1:
                raise ValueError(
                    "The current objective in design_space_model is not a single reaction objective. "
                    "DifferentialFVA does not support composite objectives.")
            else:
                self.variables = [self.design_space_model.reactions.get_by_id(obj_var_ids[0]).id]
        else:
            self.variables = list()
            for variable in variables:
                if isinstance(variable, Reaction):
                    self.variables.append(variable.id)
                else:
                    self.variables.append(variable)
        if len(self.variables) > 1:
            raise NotImplementedError(
                "We also think that searching the production envelope over "
                "more than one variable would be a neat feature. However, "
                "at the moment there are some assumptions in the code that "
                "prevent this and we don't have the resources to change it. "
                "Pull request welcome ;-)"
            )

        self.exclude = list()
        for elem in exclude:
            if isinstance(elem, Reaction):
                self.exclude.append(elem.id)
            else:
                self.exclude.append(elem)

        design_space_blocked_reactions = find_blocked_reactions_nullspace(self.design_space_model,
                                                                          self.design_space_nullspace)
        self.exclude += [reaction.id for reaction in design_space_blocked_reactions]

        reference_blocked_reactions = find_blocked_reactions_nullspace(self.reference_model, self.reference_nullspace)
        self.exclude += [reaction.id for reaction in reference_blocked_reactions]

        self.exclude += [reaction.id for reaction in self.design_space_model.boundary]
        self.exclude += [reaction.id for reaction in self.reference_model.boundary]

        self.exclude += [reaction.id for reaction in self.design_space_model.reactions
                         if _BIOMASS_RE_.match(reaction.id)]

        self.exclude = set(self.exclude)

        self.points = points
        self.envelope = None
        self.grid = None
        self.reference_flux_ranges = None
        self.reference_flux_dist = None

        if isinstance(normalize_ranges_by, Reaction):
            self.normalize_ranges_by = normalize_ranges_by.id
        else:
            self.normalize_ranges_by = normalize_ranges_by

        self.included_reactions = {
            r.id for r in self.design_space_model.reactions
            if r.id not in self.exclude
        }
        # Re-introduce key reactions in case they were excluded.
        self.included_reactions.update(self.variables)
        self.included_reactions.add(self.objective)
        if self.normalize_ranges_by is not None:
            self.included_reactions.add(self.normalize_ranges_by)
        self.included_reactions = sorted(self.included_reactions)

    @staticmethod
    def _interval_overlap(interval1, interval2):
        return min(interval1[1] - interval2[0], interval2[1] - interval1[0])

    @classmethod
    def _interval_gap(cls, interval1, interval2):
        overlap = cls._interval_overlap(interval1, interval2)
        if overlap >= 0:
            return 0
        else:
            if abs(interval1[1]) > abs(interval2[1]):
                return overlap
            else:
                return -1 * overlap

    def _init_search_grid(self, surface_only=False, improvements_only=True):
        """Initialize the grid of points to be scanned within the production envelope."""
        self.envelope = phenotypic_phase_plane(
            self.design_space_model, self.variables, objective=self.objective, points=self.points)
        intervals = self.envelope[['objective_lower_bound', 'objective_upper_bound']].copy()
        intervals['objective_lower_bound'] = float_floor(intervals.objective_lower_bound, ndecimals)
        intervals['objective_upper_bound'] = float_ceil(intervals.objective_upper_bound, ndecimals)
        max_distance = 0.
        max_interval = None
        for i, (lb, ub) in intervals.iterrows():
            distance = abs(ub - lb)
            if distance > max_distance:
                max_distance = distance
                max_interval = (lb, ub)
        step_size = (max_interval[1] - max_interval[0]) / (self.points - 1)
        grid = list()
        minimal_reference_production = self.reference_flux_ranges['lower_bound'][self.objective]
        for i, row in self.envelope.iterrows():
            variables = row[self.variables]
            lb = row.objective_lower_bound
            if improvements_only:
                lb = max(lb, minimal_reference_production) + step_size
            ub = row.objective_upper_bound
            if not surface_only:
                coordinate = lb
                while coordinate < ub:
                    grid.append(list(variables.values) + [coordinate])
                    coordinate += step_size
            if improvements_only and ub <= minimal_reference_production:
                continue
            else:
                grid.append(list(variables.values) + [ub])
        columns = self.variables + [self.objective]
        self.grid = DataFrame(grid, columns=columns)

    def run(self, surface_only=True, improvements_only=True, progress=True,
            view=None, fraction_of_optimum=1.0):
        """Run the differential flux variability analysis.

        Parameters
        ----------
        surface_only : bool, optional
            If only the surface of the n-dimensional production envelope should be scanned (defaults to True).
        improvements_only : bool, optional
            If only grid points should should be scanned that constitute and improvement in production
            over the reference state (defaults to True).
        progress : bool, optional
            If a progress bar should be shown.
        view : SequentialView or MultiprocessingView or ipython.cluster.DirectView, optional
            A parallelization view (defaults to SequentialView).
        fraction_of_optimum : float, optional
            A value between zero and one that determines the width of the
            flux ranges of the reference solution. The lower the value,
            the larger the ranges.

        Returns
        -------
        pandas.Panel
            A pandas Panel containing a results DataFrame for every grid point scanned.
        """
        # Calculate the reference state.
        self.reference_flux_dist = pfba(
            self.reference_model,
            fraction_of_optimum=fraction_of_optimum
        )

        self.reference_flux_ranges = flux_variability_analysis(
            self.reference_model,
            reactions=self.included_reactions,
            view=view,
            remove_cycles=False,
            fraction_of_optimum=fraction_of_optimum
        ).data_frame
        self.reference_flux_ranges[
            self.reference_flux_ranges.abs() < non_zero_flux_threshold
        ] = 0.0
        reference_intervals = self.reference_flux_ranges.loc[
            self.included_reactions,
            ['lower_bound', 'upper_bound']
        ].values

        if self.normalize_ranges_by is not None:
            logger.debug(self.reference_flux_ranges.loc[self.normalize_ranges_by, ])
            # The most obvious flux to normalize by is the biomass reaction
            # flux. This is probably always greater than zero. Just in case
            # the model is defined differently or some other normalizing
            # reaction is chosen, we use the absolute value.
            norm = abs(
                self.reference_flux_ranges.at[self.normalize_ranges_by,
                                              "lower_bound"]
            )
            if norm > non_zero_flux_threshold:
                normalized_reference_intervals = reference_intervals / norm
            else:
                raise ValueError(
                    "The reaction that you have chosen for normalization '{}' "
                    "has zero flux in the reference state. Please choose another "
                    "one.".format(self.normalize_ranges_by)
                )

        with TimeMachine() as tm:
            # Make sure that the design_space_model is initialized to its original state later
            for variable in self.variables:
                reaction = self.design_space_model.reactions.get_by_id(variable)
                tm(do=int, undo=partial(setattr, reaction, 'lower_bound', reaction.lower_bound))
                tm(do=int, undo=partial(setattr, reaction, 'upper_bound', reaction.upper_bound))
            target_reaction = self.design_space_model.reactions.get_by_id(self.objective)
            tm(do=int, undo=partial(setattr, target_reaction, 'lower_bound', target_reaction.lower_bound))
            tm(do=int, undo=partial(setattr, target_reaction, 'upper_bound', target_reaction.upper_bound))

            if view is None:
                view = config.default_view
            else:
                view = view

            self._init_search_grid(surface_only=surface_only, improvements_only=improvements_only)

            func_obj = _DifferentialFvaEvaluator(
                self.design_space_model,
                self.variables,
                self.objective,
                self.included_reactions
            )
            if progress:
                progress = ProgressBar(len(self.grid))
                results = list(progress(view.imap(func_obj, self.grid.iterrows())))
            else:
                results = list(view.map(func_obj, self.grid.iterrows()))

        solutions = dict((tuple(point.iteritems()), fva_result) for (point, fva_result) in results)

        for sol in six.itervalues(solutions):
            sol[sol.abs() < non_zero_flux_threshold] = 0.0
            intervals = sol.loc[
                self.included_reactions,
                ['lower_bound', 'upper_bound']
            ].values
            gaps = [
                self._interval_gap(interval1, interval2)
                for interval1, interval2 in my_zip(reference_intervals, intervals)
            ]
            sol['gaps'] = gaps
            if self.normalize_ranges_by is not None:
                # See comment above regarding normalization.
                normalizer = abs(sol.lower_bound[self.normalize_ranges_by])
                if normalizer > non_zero_flux_threshold:
                    normalized_intervals = sol.loc[
                        self.included_reactions,
                        ['lower_bound', 'upper_bound']
                    ].values / normalizer

                    sol['normalized_gaps'] = [
                        self._interval_gap(interval1, interval2)
                        for interval1, interval2 in my_zip(
                            normalized_reference_intervals, normalized_intervals)]
                else:
                    sol['normalized_gaps'] = numpy.nan
            else:
                sol['normalized_gaps'] = gaps

        # Determine where the reference flux range overlaps with zero.
        zero_overlap_mask = numpy.asarray([
            self._interval_overlap(interval1, (0, 0)) > 0
            for interval1 in reference_intervals
        ], dtype=bool)
        collection = list()
        for key, df in six.iteritems(solutions):
            df['biomass'] = key[0][1]
            df['production'] = key[1][1]

            df['KO'] = False
            df['flux_reversal'] = False
            df['suddenly_essential'] = False
            df['free_flux'] = False

            df.loc[
                (df.lower_bound == 0) & (
                    df.upper_bound == 0) & (
                        ~zero_overlap_mask
                ),
                'KO'
            ] = True

            df.loc[
                ((self.reference_flux_ranges.upper_bound < 0) & (df.lower_bound > 0) | (
                    (self.reference_flux_ranges.lower_bound > 0) & (df.upper_bound < 0))),
                'flux_reversal'
            ] = True

            df.loc[
                (zero_overlap_mask & (df.lower_bound > 0)) | (
                    zero_overlap_mask & (df.upper_bound < 0)),
                'suddenly_essential'
            ] = True

            is_reversible = numpy.asarray([
                self.design_space_model.reactions.get_by_id(i).reversibility
                for i in df.index], dtype=bool)
            not_reversible = ~is_reversible

            df.loc[
                ((df.lower_bound == -1000) & (df.upper_bound == 1000) & is_reversible) | (
                    (df.lower_bound == 0) & (df.upper_bound == 1000) & not_reversible) | (
                        (df.lower_bound == -1000) & (df.upper_bound == 0) & not_reversible),
                'free_flux'
            ] = True

            df['reaction'] = df.index
            df['excluded'] = df['reaction'].isin(self.exclude)

            collection.append(df)

#        multi_index = [(key[0][1], key[1][1]) for key in solutions]
#        solutions_multi_index = pandas.concat(list(solutions.values()),
        # axis=0, keys=multi_index)#
#        solutions_multi_index.index.set_names(['biomass', 'production',
        # 'reaction'], inplace=True)
        total = pandas.concat(collection, ignore_index=True, copy=False)
        total.sort_values(['biomass', 'production', 'reaction'], inplace=True)
        total.index = total['reaction']
        return DifferentialFVAResult(total, self.envelope, self.reference_flux_ranges)


class DifferentialFVAResult(StrainDesignMethodResult):
    def __init__(self, solutions, phase_plane, reference_fva, **kwargs):
        self.phase_plane = phase_plane
        super(DifferentialFVAResult, self).__init__(self._generate_designs(solutions, reference_fva), **kwargs)
        self.reference_fva = reference_fva
        self.solutions = solutions
        self.groups = self.solutions.groupby(
            ('biomass', 'production'), as_index=False, sort=False
        )

    @classmethod
    def _generate_designs(cls, solutions, reference_fva):
        """
        Generates strain designs for Differential FVA.

        The conversion method has three scenarios:
        #### 1. Knockout

            Creates a ReactionKnockoutTarget.

        #### 2. Flux reversal

            If the new flux is negative then it should be at least the upper
            bound of the interval. Otherwise it should be at least the lower
            bound of the interval.

        #### 3. The flux increases or decreases

            This table illustrates the possible combinations.
                * Gap is the sign of the normalized gap between the intervals.
                * Ref is the sign of the closest bound (see _closest_bound).
                * Bound is the value to use

            +-------------------+
            | Gap | Ref | Bound |
            +-----+-----+-------+
            |  -  |  -  |   LB  |
            |  -  |  +  |   UB  |
            |  +  |  -  |   UB  |
            |  +  |  +  |   LB  |
            +-----+-----+-------+


        Parameters
        ----------
        solutions: pandas.Panel
            The DifferentialFVA panel with all the solutions. Each DataFrame is a design.
        reference_fva: pandas.DataFrame
            The FVA limits for the reference strain.

        Returns
        -------
        list
            A list of cameo.core.strain_design.StrainDesign for each DataFrame in solutions.
        """
        designs = []
        for _, solution in solutions.groupby(('biomass', 'production'), as_index=False, sort=False):
            targets = []
            relevant_targets = solution[
                (solution['normalized_gaps'].abs() > non_zero_flux_threshold) & (
                    ~solution['excluded']) & (
                        ~solution['free_flux'])
            ]
            # Generate all knock-out targets.
            for rid in relevant_targets.loc[relevant_targets["KO"], "reaction"]:
                targets.append(ReactionKnockoutTarget(rid))
            # Generate all flux inversion targets.
            for row in relevant_targets[
                relevant_targets["flux_reversal"]
            ].itertuples():
                rid = row.Index
                ref_lower = reference_fva.at[rid, 'lower_bound']
                ref_upper = reference_fva.at[rid, 'upper_bound']
                if ref_upper > 0:
                    # Production point is negative so closest inversion is
                    # from reference lower bound to production upper bound.
                    targets.append(ReactionInversionTarget(
                        rid,
                        value=row.upper_bound,
                        reference_value=ref_lower
                    ))
                else:
                    # Production point is positive so closest inversion is
                    # from reference upper bound to production lower bound.
                    targets.append(ReactionInversionTarget(
                        rid,
                        value=row.lower_bound,
                        reference_value=ref_upper
                    ))
            # Generate all suddenly essential targets where we know the
            # reference interval lies around zero.
            for row in relevant_targets[
                relevant_targets["suddenly_essential"]
            ].itertuples():
                rid = row.Index
                if row.lower_bound > 0:
                    targets.append(ReactionModulationTarget(
                        rid,
                        value=row.lower_bound,
                        reference_value=reference_fva.at[rid, "upper_bound"]
                    ))
                else:
                    targets.append(ReactionModulationTarget(
                        rid,
                        value=row.upper_bound,
                        reference_value=reference_fva.at[rid, "lower_bound"]
                    ))
            # Generate all other flux modulation targets.
            for row in relevant_targets[
                (~relevant_targets["KO"]) & (
                    ~relevant_targets["flux_reversal"]) & (
                        ~relevant_targets["suddenly_essential"])
            ].itertuples():
                rid = row.Index
                ref_lower = reference_fva.at[rid, 'lower_bound']
                ref_upper = reference_fva.at[rid, 'upper_bound']
                if row.normalized_gaps > 0:
                    # For now we ignore reactions that have a positive
                    # normalized gap, indicating that their flux is important
                    # for production, but where the reference flux is higher
                    # than the production flux.
                    if abs(ref_upper) > abs(row.lower_bound):
                        continue
                    targets.append(ReactionModulationTarget(
                        rid,
                        value=row.lower_bound,
                        reference_value=ref_upper,
                        fold_change=row.normalized_gaps
                    ))
                else:
                    # For now we ignore reactions that have a negative
                    # normalized gap, indicating that their flux needs to
                    # decrease in production, but where the production
                    # interval is larger than the reference interval.
                    if abs(row.upper_bound) > abs(ref_lower):
                        continue
                    targets.append(ReactionModulationTarget(
                        rid,
                        value=row.upper_bound,
                        reference_value=ref_lower,
                        fold_change=row.normalized_gaps
                    ))

            designs.append(StrainDesign(targets))
        return designs

    def __getitem__(self, item):
        return self.groups.get_group(item).copy()

    def nth_panel(self, index):
        """
        Return the nth DataFrame defined by (biomass, production) pairs.

        When the solutions were still based on pandas.Panel this was simply
        self.solutions.iloc
        """
        return self.groups.get_group(sorted(self.groups.groups.keys())[index]).copy()

    def plot(self, index=None, variables=None, grid=None, width=None, height=None, title=None, palette=None, **kwargs):
        if index is not None:
            self._plot_flux_variability_analysis(index, variables=variables, width=width, grid=grid, palette=palette)
        else:
            self._plot_production_envelope(title=title, grid=grid, width=width, height=height)

    def _plot_flux_variability_analysis(self, index, variables=None, title=None,
                                        width=None, height=None, palette=None, grid=None):
        if variables is None:
            variables = self.reference_fva.index[0:10]

        title = "Compare WT solution %i" % index if title is None else title

        wt_fva_res = self.reference_fva.loc[variables]
        strain_fva_res = self.nth_panel(index).loc[variables]
        dataframe = pandas.DataFrame(columns=["lb", "ub", "strain", "reaction"])
        for reaction_id, row in wt_fva_res.iterrows():
            _df = pandas.DataFrame([[row['lower_bound'], row['upper_bound'], "WT", reaction_id]],
                                   columns=dataframe.columns)
            dataframe = dataframe.append(_df)

        for reaction_id, row in strain_fva_res.iterrows():
            _df = pandas.DataFrame([[row['lower_bound'], row['upper_bound'], "Strain %i" % index, reaction_id]],
                                   columns=dataframe.columns)
            dataframe = dataframe.append(_df)

        plot = plotter.flux_variability_analysis(dataframe, grid=grid, width=width, height=height,
                                                 title=title, x_axis_label="Reactions", y_axis_label="Flux limits",
                                                 palette=palette)

        plotter.display(plot)

    def _plot_production_envelope(self, title=None, width=None, height=None, grid=None):
        title = "DifferentialFVA Result" if title is None else title
        points = list(self.solutions.loc[
            numpy.logical_not(self.solutions.duplicated(['biomass', 'production'])),
            ['biomass', 'production']].itertuples(index=False))
        colors = ["red"] * len(points)
        self.phase_plane.plot(title=title, grid=grid, width=width, heigth=height, points=points, points_colors=colors)

    def _repr_html_(self):
        def _data_frame(solution):
            df = self.nth_panel(solution - 1)
            notice("biomass: {0:g}".format(df['biomass'].iat[0]))
            notice("production: {0:g}".format(df['production'].iat[0]))
            df = df.loc[abs(df['normalized_gaps']) >= non_zero_flux_threshold]
            df.sort_values('normalized_gaps', inplace=True)
            display(df)

        num = len(self.groups)
        interact(_data_frame, solution=(1, num))
        return ''

    @property
    def data_frame(self):
        return self.solutions

    def display_on_map(self, index=0, map_name=None, palette="RdYlBu", **kwargs):
        # TODO: hack escher to use iterative maps
        self._display_on_map_static(index, map_name, palette=palette, **kwargs)

    def plot_scale(self, palette="YlGnBu"):
        """
        Generates a color scale based on the flux distribution.
        It makes an array containing the absolute values and minus absolute values.

        The colors set as follows (p standsfor palette colors array):
        min   -2*std  -std      0      std      2*std   max
        |-------|-------|-------|-------|-------|-------|
        p[0] p[0] ..  p[1] .. p[2] ..  p[3] .. p[-1] p[-1]


        Parameters
        ----------
        palette: Palette, list, str
            A Palette from palettable of equivalent, a list of colors (size 5) or a palette name

        Returns
        -------
        tuple:
            ((-2*std, color), (-std, color) (0 color) (std, color) (2*std, color))

        """
        if isinstance(palette, six.string_types):
            palette = mapper.map_palette(palette, 5)
            palette = palette.hex_colors

        elif isinstance(palette, Palette):
            palette = palette.hex_colors

        values = self.solutions['normalized_gaps'].values
        values = numpy.abs(values[numpy.isfinite(values)])
        values = numpy.append(values, -values)

        std = numpy.std(values)

        return (-2 * std, palette[0]), (-std, palette[1]), (0, palette[2]), (std, palette[3]), (2 * std, palette[4])

    def _display_on_map_static(self, index, map_name, palette="RdYlBu", **kwargs):
        try:
            import escher
            if os.path.exists(map_name):
                map_json = map_name
                map_name = None
            else:
                map_json = None

            values = self.solutions['normalized_gaps'].values
            values = values[numpy.isfinite(values)]

            data = self.nth_panel(index)
            # Find values above decimal precision and not NaN
            data = data.loc[
                ~numpy.isnan(data['normalized_gaps']) & (
                    data['normalized_gaps'].abs() > non_zero_flux_threshold)
            ]
            data.index = data['reaction']

            reaction_data = data['normalized_gaps'].copy()
            reaction_data[numpy.isposinf(reaction_data)] = reaction_data.max()
            reaction_data[numpy.isneginf(reaction_data)] = reaction_data.min()


            reaction_data = dict(reaction_data.iteritems())
            reaction_data['max'] = numpy.abs(values).max()
            reaction_data['min'] = -reaction_data['max']

            scale = self.plot_scale(palette)

            reaction_scale = [dict(type='min', color=scale[0][1], size=24),
                              dict(type='value', value=scale[0][0], color=scale[0][1], size=21),
                              dict(type='value', value=scale[1][0], color=scale[1][1], size=16),
                              dict(type='value', value=scale[2][0], color=scale[2][1], size=8),
                              dict(type='value', value=scale[3][0], color=scale[3][1], size=16),
                              dict(type='value', value=scale[4][0], color=scale[4][1], size=21),
                              dict(type='max', color=scale[4][1], size=24)]

            builder = escher.Builder(map_name=map_name, map_json=map_json, reaction_data=reaction_data,
                                     reaction_scale=reaction_scale)

            if in_ipnb():
                from IPython.display import display
                display(builder.display_in_notebook())
            else:
                builder.display_in_browser()

        except ImportError:
            print("Escher must be installed in order to visualize maps")

    def _display_on_map_iteractive(self, index, map_name, **kwargs):
        view = _MapView(self.solutions, map_name, **kwargs)
        slider = IntSlider(min=1, max=len(self.solutions), value=index + 1)
        slider.on_trait_change(lambda x: view(slider.get_state("value")["value"]))
        display(slider)
        view(1)


class _MapView(object):
    def __init__(self, solutions, map_name, **kwargs):
        self.solutions = solutions
        self.map_name = map_name
        self.builder = None
        self.kwargs_for_escher = kwargs

    def __call__(self, index):
        reaction_data = dict(self.solutions.iloc[index - 1].gaps)
        axis = self.solutions.axes[0]
        if self.builder is None:
            self._init_builder(reaction_data, axis[index - 1][0], axis[index - 1][1])
        else:
            self.builder.update(reaction_data)
            self.update_header(axis[index - 1][0], axis[index - 1][1])

    def update_header(self, objective, variable):
        display(Javascript("""
            jQuery("#objective-%s").text("%f");\n
            jQuery("#variable-%s").text("%f");
        """ % (self.header_id, objective[1], self.header_id, variable[1])))

    def _init_builder(self, reaction_data, objective, variable):
        self.header_id = str(uuid4()).replace("-", "_")
        display(HTML("""
        <p>
            %s&nbsp;<span id="objective-%s">%f</span></br>
            %s&nbsp;<span id="variable-%s">%f</span>
        </p>
        """ % (objective[0], self.header_id, objective[1],
               variable[0], self.header_id, variable[1])))

        self.builder = NotebookBuilder(map_name=self.map_name,
                                       reaction_data=reaction_data,
                                       reaction_scale=[
                                           dict(type='min', color="red", size=20),
                                           dict(type='median', color="grey", size=7),
                                           dict(type='max', color='green', size=20)], **self.kwargs_for_escher)
        display(self.builder.display_in_notebook())


class _DifferentialFvaEvaluator(object):
    def __init__(self, model, variables, objective, included_reactions):
        self.model = model
        self.variables = variables
        self.objective = objective
        self.included_reactions = included_reactions

    def __call__(self, point):
        self._set_bounds(point[1])
        fva_result = flux_variability_analysis(self.model, reactions=self.included_reactions,
                                               remove_cycles=False, view=SequentialView()).data_frame

        fva_result['lower_bound'] = fva_result.lower_bound.apply(lambda v: 0 if abs(v) < non_zero_flux_threshold else v)
        fva_result['upper_bound'] = fva_result.upper_bound.apply(lambda v: 0 if abs(v) < non_zero_flux_threshold else v)

        return point[1], fva_result

    def _set_bounds(self, point):
        for variable in self.variables:
            reaction = self.model.reactions.get_by_id(variable)
            bound = point[variable]
            reaction.upper_bound = reaction.lower_bound = bound
        target_reaction = self.model.reactions.get_by_id(self.objective)
        target_bound = point[self.objective]
        target_reaction.upper_bound = target_reaction.lower_bound = target_bound


<<<<<<< HEAD
class FSEOF(StrainDesignMethod):
=======
class Fseof(StrainDesignMethod):
>>>>>>> 8802c7bd
    """
    Performs a Flux Scanning based on Enforced Objective Flux (FSEOF) analysis.

    Parameters
    ----------
    model : cobra.Model
    enforced_reaction : Reaction
        The flux that will be enforced. Reaction object or reaction id string.
    primary_objective : Reaction
        The primary objective flux (defaults to model.objective).

    References
    ----------
    .. [1] H. S. Choi, S. Y. Lee, T. Y. Kim, and H. M. Woo, 'In silico identification of gene amplification targets
    for improvement of lycopene production.,' Appl Environ Microbiol, vol. 76, no. 10, pp. 3097–3105, May 2010.

    """
<<<<<<< HEAD

    def __init__(self, model, primary_objective=None, *args, **kwargs):
        super(FSEOF, self).__init__(*args, **kwargs)
        self.model = model
=======
    def __init__(self, model, enforced_reaction, primary_objective=None):
        self.model = model

        if isinstance(enforced_reaction, Reaction):
            if enforced_reaction in model.reactions:
                self.enforced_reaction = enforced_reaction
            else:
                raise ValueError("The reaction "+enforced_reaction.id+" does not belong to the model")
        elif isinstance(enforced_reaction, str):
            if enforced_reaction in model.reactions:
                self.enforced_reaction = model.reactions.get_by_id(enforced_reaction)
            else:
                raise ValueError("No reaction "+enforced_reaction+" found in model")
        else:
            raise TypeError("Enforced reaction must be a Reaction or reaction id")
>>>>>>> 8802c7bd

        if primary_objective is None:
            self.primary_objective = model.objective
        elif isinstance(primary_objective, Reaction):
            if primary_objective in model.reactions:
                self.primary_objective = primary_objective
            else:
<<<<<<< HEAD
                raise ValueError("The reaction " + primary_objective.id + " does not belong to the model")
        elif isinstance(primary_objective, six.string_types):
            if primary_objective in model.reactions:
                self.primary_objective = model.reactions.get_by_id(primary_objective)
            else:
                raise ValueError("No reaction " + primary_objective + " found in the model")
        elif isinstance(primary_objective, type(model.objective)):
            self.primary_objective = primary_objective
        else:
            raise TypeError("Primary objective must be an Objective, Reaction or a string")

    def run(self, target=None, max_enforced_flux=0.9, number_of_results=10, exclude=(), simulation_method=fba,
            simulation_kwargs=None):
=======
                raise ValueError("The reaction "+primary_objective.id+" does not belong to the model")
        elif isinstance(primary_objective, str):
            if primary_objective in model.reactions:
                self.primary_objective = model.reactions.get_by_id(primary_objective)
            else:
                raise ValueError("No reaction "+primary_objective+" found in the model")
        elif isinstance(primary_objective, type(model.objective)):
            self.primary_objective = primary_objective
        else:
            raise TypeError("Primary objective")

    def run(self, max_enforced_flux=0.9, granularity=10, exclude=(), solution_method=fba):
>>>>>>> 8802c7bd
        """
        Performs a Flux Scanning based on Enforced Objective Flux (FSEOF) analysis.

        Parameters
        ----------
<<<<<<< HEAD
        target: str, Reaction, Metabolite
            The target for optimization.
        max_enforced_flux : float, optional
            The maximal flux of secondary_objective that will be enforced, relative to the theoretical maximum (
            defaults to 0.9).
        number_of_results : int, optional
=======
        max_enforced_flux : float, optional
            The maximal flux of secondary_objective that will be enforced, relative to the theoretical maximum (defaults to 0.9).
        granularity : int, optional
>>>>>>> 8802c7bd
            The number of enforced flux levels (defaults to 10).
        exclude : Iterable of reactions or reaction ids that will not be included in the output.

        Returns
        -------
        FseofResult
            An object containing the identified reactions and the used parameters.

        References
        ----------
        .. [1] H. S. Choi, S. Y. Lee, T. Y. Kim, and H. M. Woo, 'In silico identification of gene amplification targets
        for improvement of lycopene production.,' Appl Environ Microbiol, vol. 76, no. 10, pp. 3097–3105, May 2010.

        """
        model = self.model
<<<<<<< HEAD
        target = get_reaction_for(model, target)

        simulation_kwargs = simulation_kwargs if simulation_kwargs is not None else {}
        simulation_kwargs['objective'] = self.primary_objective

        if 'reference' not in simulation_kwargs:
            reference = simulation_kwargs['reference'] = pfba(model, **simulation_kwargs)
        else:
            reference = simulation_kwargs['reference']
=======
        primary_objective = self.primary_objective
        enforced_reaction = self.enforced_reaction
>>>>>>> 8802c7bd

        ndecimals = config.ndecimals

        # Exclude list
<<<<<<< HEAD
        exclude = list(exclude) + model.boundary
        exclude_ids = [target.id]
=======
        exclude = list(exclude) + model.exchanges
        exclude_ids = [self.enforced_reaction.id]
>>>>>>> 8802c7bd
        for reaction in exclude:
            if isinstance(reaction, Reaction):
                exclude_ids.append(reaction.id)
            else:
                exclude_ids.append(reaction)

        with TimeMachine() as tm:

            tm(do=int, undo=partial(setattr, model, "objective", model.objective))
<<<<<<< HEAD
            tm(do=int, undo=partial(setattr, target, "lower_bound", target.lower_bound))
            tm(do=int, undo=partial(setattr, target, "upper_bound", target.upper_bound))

            # Find initial flux of enforced reaction
            initial_fluxes = reference.fluxes
            initial_flux = round(initial_fluxes[target.id], ndecimals)

            # Find theoretical maximum of enforced reaction
            max_theoretical_flux = round(fba(model, objective=target.id, reactions=[target.id]).fluxes[target.id],
                                         ndecimals)
=======
            tm(do=int, undo=partial(setattr, enforced_reaction, "lower_bound", enforced_reaction.lower_bound))
            tm(do=int, undo=partial(setattr, enforced_reaction, "upper_bound", enforced_reaction.upper_bound))

            # Find initial flux of enforced reaction
            model.objective = primary_objective
            initial_solution = solution_method(model)
            initial_fluxes = initial_solution.fluxes
            initial_flux = round(initial_fluxes[enforced_reaction.id], ndecimals)

            # Find theoretical maximum of enforced reaction
            model.objective = enforced_reaction
            max_theoretical_flux = round(solution_method(model).fluxes[enforced_reaction.id], ndecimals)
>>>>>>> 8802c7bd

            max_flux = max_theoretical_flux * max_enforced_flux

            # Calculate enforcement levels
<<<<<<< HEAD
            levels = [initial_flux + (i + 1) * (max_flux - initial_flux) / number_of_results for i in
                      range(number_of_results)]

            # FSEOF results
            results = {reaction.id: [] for reaction in model.reactions}

            for level in levels:
                target.lower_bound = level
                target.upper_bound = level
                solution = simulation_method(model, **simulation_kwargs)
                for reaction_id, flux in solution.fluxes.iteritems():
                    results[reaction_id].append(round(flux, ndecimals))
=======
            enforcements = [initial_flux + (i + 1) * (max_flux - initial_flux) / granularity for i in range(granularity)]

            # FSEOF results
            results = {reaction.id: [round(initial_fluxes[reaction.id], config.ndecimals)] for reaction in model.reactions}

            # Scan fluxes for different levels of enforcement
            model.objective = primary_objective
            for enforcement in enforcements:
                enforced_reaction.lower_bound = enforcement
                enforced_reaction.upper_bound = enforcement
                solution = solution_method(model)
                for reaction_id, flux in solution.fluxes.items():
                    results[reaction_id].append(round(flux, config.ndecimals))
>>>>>>> 8802c7bd

        # Test each reaction
        fseof_reactions = []
        for reaction_id, fluxes in results.items():
            if reaction_id not in exclude_ids \
<<<<<<< HEAD
                    and max(abs(max(fluxes)), abs(min(fluxes))) > abs(reference[reaction_id]) \
                    and min(fluxes) * max(fluxes) >= 0:
                fseof_reactions.append(model.reactions.get_by_id(reaction_id))

        results = {rea.id: results[rea.id] for rea in fseof_reactions}
        run_args = dict(max_enforced_flux=max_enforced_flux,
                        number_of_results=number_of_results,
                        solution_method=simulation_method,
                        simulation_kwargs=simulation_kwargs,
                        exclude=exclude)
=======
                    and max(abs(max(fluxes)), abs(min(fluxes))) > abs(fluxes[0]) \
                    and min(fluxes) * max(fluxes) >= 0:
                fseof_reactions.append(model.reactions.get_by_id(reaction_id))

        run_args = dict(max_enforced_flux=max_enforced_flux,
                        granularity=granularity,
                        solution_method=solution_method,
                        exclude=exclude)
        return FseofResult(fseof_reactions, enforced_reaction, model, primary_objective, run_args)
>>>>>>> 8802c7bd

        return FSEOFResult(fseof_reactions, target, model, self.primary_objective, levels, results, run_args, reference)


class FSEOFResult(StrainDesignMethodResult):
    """
    Object for storing a FSEOF result.

    Attributes:
    -----------
    reactions: list
        A list of the reactions that are found to increase with product formation.
    enforced_levels: list
        A list of the fluxes that the enforced reaction was constrained to.
    data_frame: DataFrame
        A pandas DataFrame containing the fluxes for every reaction for each enforced flux.
    run_args: dict
        The arguments that the analysis was run with. To repeat do 'FSEOF.run(**FSEOFResult.run_args)'.

    """

<<<<<<< HEAD
    __method_name__ = "FSEOF"

    def plot(self, grid=None, width=None, height=None, title=None, *args, **kwargs):
        if title is None:
            title = "FSEOF fluxes"

        plot = plotter.line(self.data_frame, grid=grid, width=width, height=height, title=title, **kwargs)

        if grid is None:
            plotter.display(plot)

    def __init__(self, reactions, target, model, primary_objective, enforced_levels, reaction_results,
                 run_args, reference, *args, **kwargs):

        super(FSEOFResult, self).__init__(self._generate_designs(reference, enforced_levels, reaction_results), *args,
                                          **kwargs)
        self._reactions = reactions
        self._target = target
        self._model = model
        self._primary_objective = primary_objective
        self._run_args = run_args
        self._enforced_levels = enforced_levels
        self._reaction_results = reaction_results
        self._reference_fluxes = {r: reference.fluxes[r.id] for r in reactions}
=======
    def __init__(self, reactions, enforced_reaction, model, primary_objective, run_args, *args, **kwargs):
        super(FseofResult, self).__init__(*args, **kwargs)
        self._reactions = reactions
        self._enforced_reaction = enforced_reaction
        self._model = model
        self._primary_objective = primary_objective
        self._run_args = run_args

    def __len__(self):
        return len(self.reactions)
>>>>>>> 8802c7bd

    @staticmethod
    def _generate_designs(reference, enforced_levels, reaction_results):
        for i, level in enumerate(enforced_levels):
            targets = []
            for reaction, value in six.iteritems(reaction_results):
                if abs(reference[reaction.id]) > 0:
                    if value[i] == 0:
                        targets.append(ReactionKnockoutTarget(reaction.id))
                    elif value[i] > reference[reaction.id]:
                        targets.append(ReactionModulationTarget(reaction.id, value[i], reference[reaction.id]))

            yield StrainDesign(targets)

    def __eq__(self, other):
        return isinstance(other, self.__class__) and self.target == other.target and self.reactions == other.reactions

    @property
    def reactions(self):
        return self._reactions

    @property
    def model(self):
        return self._model

    @property
<<<<<<< HEAD
    def target(self):
        return self._target
=======
    def enforced_reaction(self):
        return self._enforced_reaction
>>>>>>> 8802c7bd

    @property
    def primary_objective(self):
        return self._primary_objective

    @property
    def run_args(self):
        return self._run_args
<<<<<<< HEAD

    @property
    def enforced_levels(self):
        return self._enforced_levels

    def _repr_html_(self):
        template = """
<strong>Model:</strong> %(model)s</br>
<strong>Enforced objective:</strong> %(objective)s</br>
<strong>Primary objective:</strong> %(primary)s</br>
<br>
<strong>Reaction fluxes</strong><br><br>
%(df)s
"""
        return template % {'objective': self.target.id,
                           'reactions': "<br>".join(reaction.id for reaction in self.reactions),
                           'model': self.model.id,
                           'primary': str(self._primary_objective),
                           'df': self.data_frame._repr_html_()}
=======

    def _repr_html_(self):
        template = """
<table>
     <tr>
        <td><b>Enforced objective</b></td>
        <td>%(objective)s</td>
    </tr>
    <tr>
        <td><b>Reactions</b></td>
        <td>%(reactions)s</td>
    <tr>
</table>"""
        return template % {'objective': str(self.enforced_reaction),
                           'reactions': "<br>".join(reaction.id for reaction in self.reactions)}
>>>>>>> 8802c7bd

    @property
    def data_frame(self):
        df = pandas.DataFrame(self._reaction_results).transpose()
        df.columns = (i + 1 for i in range(len(self._enforced_levels)))
        df.loc[self.target.id] = self._enforced_levels
        return df<|MERGE_RESOLUTION|>--- conflicted
+++ resolved
@@ -14,12 +14,6 @@
 # limitations under the License.
 
 from __future__ import absolute_import, print_function
-<<<<<<< HEAD
-=======
-import re
-
-__all__ = ['DifferentialFVA', 'Fseof']
->>>>>>> 8802c7bd
 
 import logging
 import os
@@ -29,7 +23,6 @@
 from uuid import uuid4
 
 import numpy
-import six
 
 from cameo.flux_analysis.structural import nullspace, find_blocked_reactions_nullspace, create_stoichiometric_array
 
@@ -75,8 +68,6 @@
         except ImportError:
             pass
 
-zip = my_zip = six.moves.zip
-
 __all__ = ['DifferentialFVA', 'FSEOF']
 
 logger = logging.getLogger(__name__)
@@ -84,7 +75,6 @@
 
 class DifferentialFVA(StrainDesignMethod):
     r"""Differential flux variability analysis.
-
     Compares flux ranges of a reference model to a set of models that
     have been parameterized to lie on a grid of evenly spaced points in the
     n-dimensional production envelope (n being the number of reaction bounds
@@ -99,10 +89,8 @@
         | . . . . . . \
         o--------------*- >
                      growth
-
     Overexpression, downregulation, knockout, flux-reversal and other
     strain engineering targets can be inferred from the resulting comparison.
-
     Parameters
     ----------
     design_space_model : cobra.Model
@@ -123,7 +111,6 @@
         will be normalized by.
     points : int, optional
         Number of points to lay on the surface of the n-dimensional production envelope (defaults to 10).
-
     Examples
     --------
     >>> from cameo import models
@@ -165,7 +152,7 @@
                 self.objective = self.design_space_model.add_boundary(objective, type='demand').id
             except ValueError:
                 self.objective = self.design_space_model.reactions.get_by_id("DM_" + objective.id).id
-        elif isinstance(objective, six.string_types):
+        elif isinstance(objective, str):
             self.objective = objective
         else:
             raise ValueError('You need to provide an objective as a Reaction, Metabolite or a reaction id')
@@ -293,7 +280,6 @@
     def run(self, surface_only=True, improvements_only=True, progress=True,
             view=None, fraction_of_optimum=1.0):
         """Run the differential flux variability analysis.
-
         Parameters
         ----------
         surface_only : bool, optional
@@ -309,7 +295,6 @@
             A value between zero and one that determines the width of the
             flux ranges of the reference solution. The lower the value,
             the larger the ranges.
-
         Returns
         -------
         pandas.Panel
@@ -386,7 +371,7 @@
 
         solutions = dict((tuple(point.iteritems()), fva_result) for (point, fva_result) in results)
 
-        for sol in six.itervalues(solutions):
+        for sol in solutions.values():
             sol[sol.abs() < non_zero_flux_threshold] = 0.0
             intervals = sol.loc[
                 self.included_reactions,
@@ -394,7 +379,7 @@
             ].values
             gaps = [
                 self._interval_gap(interval1, interval2)
-                for interval1, interval2 in my_zip(reference_intervals, intervals)
+                for interval1, interval2 in zip(reference_intervals, intervals)
             ]
             sol['gaps'] = gaps
             if self.normalize_ranges_by is not None:
@@ -408,7 +393,7 @@
 
                     sol['normalized_gaps'] = [
                         self._interval_gap(interval1, interval2)
-                        for interval1, interval2 in my_zip(
+                        for interval1, interval2 in zip(
                             normalized_reference_intervals, normalized_intervals)]
                 else:
                     sol['normalized_gaps'] = numpy.nan
@@ -421,7 +406,7 @@
             for interval1 in reference_intervals
         ], dtype=bool)
         collection = list()
-        for key, df in six.iteritems(solutions):
+        for key, df in solutions.items():
             df['biomass'] = key[0][1]
             df['production'] = key[1][1]
 
@@ -492,25 +477,18 @@
     def _generate_designs(cls, solutions, reference_fva):
         """
         Generates strain designs for Differential FVA.
-
         The conversion method has three scenarios:
         #### 1. Knockout
-
             Creates a ReactionKnockoutTarget.
-
         #### 2. Flux reversal
-
             If the new flux is negative then it should be at least the upper
             bound of the interval. Otherwise it should be at least the lower
             bound of the interval.
-
         #### 3. The flux increases or decreases
-
             This table illustrates the possible combinations.
                 * Gap is the sign of the normalized gap between the intervals.
                 * Ref is the sign of the closest bound (see _closest_bound).
                 * Bound is the value to use
-
             +-------------------+
             | Gap | Ref | Bound |
             +-----+-----+-------+
@@ -519,15 +497,12 @@
             |  +  |  -  |   UB  |
             |  +  |  +  |   LB  |
             +-----+-----+-------+
-
-
         Parameters
         ----------
         solutions: pandas.Panel
             The DifferentialFVA panel with all the solutions. Each DataFrame is a design.
         reference_fva: pandas.DataFrame
             The FVA limits for the reference strain.
-
         Returns
         -------
         list
@@ -630,7 +605,6 @@
     def nth_panel(self, index):
         """
         Return the nth DataFrame defined by (biomass, production) pairs.
-
         When the solutions were still based on pandas.Panel this was simply
         self.solutions.iloc
         """
@@ -701,25 +675,20 @@
         """
         Generates a color scale based on the flux distribution.
         It makes an array containing the absolute values and minus absolute values.
-
         The colors set as follows (p standsfor palette colors array):
         min   -2*std  -std      0      std      2*std   max
         |-------|-------|-------|-------|-------|-------|
         p[0] p[0] ..  p[1] .. p[2] ..  p[3] .. p[-1] p[-1]
-
-
         Parameters
         ----------
         palette: Palette, list, str
             A Palette from palettable of equivalent, a list of colors (size 5) or a palette name
-
         Returns
         -------
         tuple:
             ((-2*std, color), (-std, color) (0 color) (std, color) (2*std, color))
-
         """
-        if isinstance(palette, six.string_types):
+        if isinstance(palette, str):
             palette = mapper.map_palette(palette, 5)
             palette = palette.hex_colors
 
@@ -861,14 +830,9 @@
         target_reaction.upper_bound = target_reaction.lower_bound = target_bound
 
 
-<<<<<<< HEAD
 class FSEOF(StrainDesignMethod):
-=======
-class Fseof(StrainDesignMethod):
->>>>>>> 8802c7bd
     """
     Performs a Flux Scanning based on Enforced Objective Flux (FSEOF) analysis.
-
     Parameters
     ----------
     model : cobra.Model
@@ -876,35 +840,15 @@
         The flux that will be enforced. Reaction object or reaction id string.
     primary_objective : Reaction
         The primary objective flux (defaults to model.objective).
-
     References
     ----------
     .. [1] H. S. Choi, S. Y. Lee, T. Y. Kim, and H. M. Woo, 'In silico identification of gene amplification targets
     for improvement of lycopene production.,' Appl Environ Microbiol, vol. 76, no. 10, pp. 3097–3105, May 2010.
-
     """
-<<<<<<< HEAD
 
     def __init__(self, model, primary_objective=None, *args, **kwargs):
         super(FSEOF, self).__init__(*args, **kwargs)
         self.model = model
-=======
-    def __init__(self, model, enforced_reaction, primary_objective=None):
-        self.model = model
-
-        if isinstance(enforced_reaction, Reaction):
-            if enforced_reaction in model.reactions:
-                self.enforced_reaction = enforced_reaction
-            else:
-                raise ValueError("The reaction "+enforced_reaction.id+" does not belong to the model")
-        elif isinstance(enforced_reaction, str):
-            if enforced_reaction in model.reactions:
-                self.enforced_reaction = model.reactions.get_by_id(enforced_reaction)
-            else:
-                raise ValueError("No reaction "+enforced_reaction+" found in model")
-        else:
-            raise TypeError("Enforced reaction must be a Reaction or reaction id")
->>>>>>> 8802c7bd
 
         if primary_objective is None:
             self.primary_objective = model.objective
@@ -912,9 +856,8 @@
             if primary_objective in model.reactions:
                 self.primary_objective = primary_objective
             else:
-<<<<<<< HEAD
                 raise ValueError("The reaction " + primary_objective.id + " does not belong to the model")
-        elif isinstance(primary_objective, six.string_types):
+        elif isinstance(primary_objective, str):
             if primary_objective in model.reactions:
                 self.primary_objective = model.reactions.get_by_id(primary_objective)
             else:
@@ -926,53 +869,28 @@
 
     def run(self, target=None, max_enforced_flux=0.9, number_of_results=10, exclude=(), simulation_method=fba,
             simulation_kwargs=None):
-=======
-                raise ValueError("The reaction "+primary_objective.id+" does not belong to the model")
-        elif isinstance(primary_objective, str):
-            if primary_objective in model.reactions:
-                self.primary_objective = model.reactions.get_by_id(primary_objective)
-            else:
-                raise ValueError("No reaction "+primary_objective+" found in the model")
-        elif isinstance(primary_objective, type(model.objective)):
-            self.primary_objective = primary_objective
-        else:
-            raise TypeError("Primary objective")
-
-    def run(self, max_enforced_flux=0.9, granularity=10, exclude=(), solution_method=fba):
->>>>>>> 8802c7bd
         """
         Performs a Flux Scanning based on Enforced Objective Flux (FSEOF) analysis.
-
         Parameters
         ----------
-<<<<<<< HEAD
         target: str, Reaction, Metabolite
             The target for optimization.
         max_enforced_flux : float, optional
             The maximal flux of secondary_objective that will be enforced, relative to the theoretical maximum (
             defaults to 0.9).
         number_of_results : int, optional
-=======
-        max_enforced_flux : float, optional
-            The maximal flux of secondary_objective that will be enforced, relative to the theoretical maximum (defaults to 0.9).
-        granularity : int, optional
->>>>>>> 8802c7bd
             The number of enforced flux levels (defaults to 10).
         exclude : Iterable of reactions or reaction ids that will not be included in the output.
-
         Returns
         -------
         FseofResult
             An object containing the identified reactions and the used parameters.
-
         References
         ----------
         .. [1] H. S. Choi, S. Y. Lee, T. Y. Kim, and H. M. Woo, 'In silico identification of gene amplification targets
         for improvement of lycopene production.,' Appl Environ Microbiol, vol. 76, no. 10, pp. 3097–3105, May 2010.
-
         """
         model = self.model
-<<<<<<< HEAD
         target = get_reaction_for(model, target)
 
         simulation_kwargs = simulation_kwargs if simulation_kwargs is not None else {}
@@ -982,21 +900,12 @@
             reference = simulation_kwargs['reference'] = pfba(model, **simulation_kwargs)
         else:
             reference = simulation_kwargs['reference']
-=======
-        primary_objective = self.primary_objective
-        enforced_reaction = self.enforced_reaction
->>>>>>> 8802c7bd
 
         ndecimals = config.ndecimals
 
         # Exclude list
-<<<<<<< HEAD
         exclude = list(exclude) + model.boundary
         exclude_ids = [target.id]
-=======
-        exclude = list(exclude) + model.exchanges
-        exclude_ids = [self.enforced_reaction.id]
->>>>>>> 8802c7bd
         for reaction in exclude:
             if isinstance(reaction, Reaction):
                 exclude_ids.append(reaction.id)
@@ -1006,7 +915,6 @@
         with TimeMachine() as tm:
 
             tm(do=int, undo=partial(setattr, model, "objective", model.objective))
-<<<<<<< HEAD
             tm(do=int, undo=partial(setattr, target, "lower_bound", target.lower_bound))
             tm(do=int, undo=partial(setattr, target, "upper_bound", target.upper_bound))
 
@@ -1017,25 +925,10 @@
             # Find theoretical maximum of enforced reaction
             max_theoretical_flux = round(fba(model, objective=target.id, reactions=[target.id]).fluxes[target.id],
                                          ndecimals)
-=======
-            tm(do=int, undo=partial(setattr, enforced_reaction, "lower_bound", enforced_reaction.lower_bound))
-            tm(do=int, undo=partial(setattr, enforced_reaction, "upper_bound", enforced_reaction.upper_bound))
-
-            # Find initial flux of enforced reaction
-            model.objective = primary_objective
-            initial_solution = solution_method(model)
-            initial_fluxes = initial_solution.fluxes
-            initial_flux = round(initial_fluxes[enforced_reaction.id], ndecimals)
-
-            # Find theoretical maximum of enforced reaction
-            model.objective = enforced_reaction
-            max_theoretical_flux = round(solution_method(model).fluxes[enforced_reaction.id], ndecimals)
->>>>>>> 8802c7bd
 
             max_flux = max_theoretical_flux * max_enforced_flux
 
             # Calculate enforcement levels
-<<<<<<< HEAD
             levels = [initial_flux + (i + 1) * (max_flux - initial_flux) / number_of_results for i in
                       range(number_of_results)]
 
@@ -1048,27 +941,11 @@
                 solution = simulation_method(model, **simulation_kwargs)
                 for reaction_id, flux in solution.fluxes.iteritems():
                     results[reaction_id].append(round(flux, ndecimals))
-=======
-            enforcements = [initial_flux + (i + 1) * (max_flux - initial_flux) / granularity for i in range(granularity)]
-
-            # FSEOF results
-            results = {reaction.id: [round(initial_fluxes[reaction.id], config.ndecimals)] for reaction in model.reactions}
-
-            # Scan fluxes for different levels of enforcement
-            model.objective = primary_objective
-            for enforcement in enforcements:
-                enforced_reaction.lower_bound = enforcement
-                enforced_reaction.upper_bound = enforcement
-                solution = solution_method(model)
-                for reaction_id, flux in solution.fluxes.items():
-                    results[reaction_id].append(round(flux, config.ndecimals))
->>>>>>> 8802c7bd
 
         # Test each reaction
         fseof_reactions = []
         for reaction_id, fluxes in results.items():
             if reaction_id not in exclude_ids \
-<<<<<<< HEAD
                     and max(abs(max(fluxes)), abs(min(fluxes))) > abs(reference[reaction_id]) \
                     and min(fluxes) * max(fluxes) >= 0:
                 fseof_reactions.append(model.reactions.get_by_id(reaction_id))
@@ -1079,17 +956,6 @@
                         solution_method=simulation_method,
                         simulation_kwargs=simulation_kwargs,
                         exclude=exclude)
-=======
-                    and max(abs(max(fluxes)), abs(min(fluxes))) > abs(fluxes[0]) \
-                    and min(fluxes) * max(fluxes) >= 0:
-                fseof_reactions.append(model.reactions.get_by_id(reaction_id))
-
-        run_args = dict(max_enforced_flux=max_enforced_flux,
-                        granularity=granularity,
-                        solution_method=solution_method,
-                        exclude=exclude)
-        return FseofResult(fseof_reactions, enforced_reaction, model, primary_objective, run_args)
->>>>>>> 8802c7bd
 
         return FSEOFResult(fseof_reactions, target, model, self.primary_objective, levels, results, run_args, reference)
 
@@ -1097,7 +963,6 @@
 class FSEOFResult(StrainDesignMethodResult):
     """
     Object for storing a FSEOF result.
-
     Attributes:
     -----------
     reactions: list
@@ -1108,10 +973,8 @@
         A pandas DataFrame containing the fluxes for every reaction for each enforced flux.
     run_args: dict
         The arguments that the analysis was run with. To repeat do 'FSEOF.run(**FSEOFResult.run_args)'.
-
     """
 
-<<<<<<< HEAD
     __method_name__ = "FSEOF"
 
     def plot(self, grid=None, width=None, height=None, title=None, *args, **kwargs):
@@ -1136,24 +999,12 @@
         self._enforced_levels = enforced_levels
         self._reaction_results = reaction_results
         self._reference_fluxes = {r: reference.fluxes[r.id] for r in reactions}
-=======
-    def __init__(self, reactions, enforced_reaction, model, primary_objective, run_args, *args, **kwargs):
-        super(FseofResult, self).__init__(*args, **kwargs)
-        self._reactions = reactions
-        self._enforced_reaction = enforced_reaction
-        self._model = model
-        self._primary_objective = primary_objective
-        self._run_args = run_args
-
-    def __len__(self):
-        return len(self.reactions)
->>>>>>> 8802c7bd
 
     @staticmethod
     def _generate_designs(reference, enforced_levels, reaction_results):
         for i, level in enumerate(enforced_levels):
             targets = []
-            for reaction, value in six.iteritems(reaction_results):
+            for reaction, value in reaction_results.items():
                 if abs(reference[reaction.id]) > 0:
                     if value[i] == 0:
                         targets.append(ReactionKnockoutTarget(reaction.id))
@@ -1174,13 +1025,8 @@
         return self._model
 
     @property
-<<<<<<< HEAD
     def target(self):
         return self._target
-=======
-    def enforced_reaction(self):
-        return self._enforced_reaction
->>>>>>> 8802c7bd
 
     @property
     def primary_objective(self):
@@ -1189,7 +1035,6 @@
     @property
     def run_args(self):
         return self._run_args
-<<<<<<< HEAD
 
     @property
     def enforced_levels(self):
@@ -1209,23 +1054,6 @@
                            'model': self.model.id,
                            'primary': str(self._primary_objective),
                            'df': self.data_frame._repr_html_()}
-=======
-
-    def _repr_html_(self):
-        template = """
-<table>
-     <tr>
-        <td><b>Enforced objective</b></td>
-        <td>%(objective)s</td>
-    </tr>
-    <tr>
-        <td><b>Reactions</b></td>
-        <td>%(reactions)s</td>
-    <tr>
-</table>"""
-        return template % {'objective': str(self.enforced_reaction),
-                           'reactions': "<br>".join(reaction.id for reaction in self.reactions)}
->>>>>>> 8802c7bd
 
     @property
     def data_frame(self):
