# Copyright 2013 Novo Nordisk Foundation Center for Biosustainability, DTU.

# Licensed under the Apache License, Version 2.0 (the "License");
# you may not use this file except in compliance with the License.
# You may obtain a copy of the License at

# http://www.apache.org/licenses/LICENSE-2.0

# Unless required by applicable law or agreed to in writing, software
# distributed under the License is distributed on an "AS IS" BASIS,
# WITHOUT WARRANTIES OR CONDITIONS OF ANY KIND, either express or implied.
# See the License for the specific language governing permissions and
# limitations under the License.
from collections import OrderedDict
import csv
import hashlib

import time
from copy import deepcopy
from cobra.core import Solution

import optlang

from cameo.util import TimeMachine
from cameo import exceptions
from cameo.exceptions import SolveError, Infeasible, UndefinedSolution
from cameo.flux_analysis.analysis import _flux_variability_analysis

from cobra.core.Reaction import Reaction as OriginalReaction
from cobra.core.Model import Model
from cobra.core.DictList import DictList
from cobra.manipulation.delete import find_gene_knockout_reactions

import sympy
from sympy import Mul
from sympy.core.singleton import S

from pandas import Series, DataFrame, pandas

from functools import partial

_SOLVER_INTERFACES = {}

try:
    from optlang import glpk_interface

    _SOLVER_INTERFACES['glpk'] = optlang.glpk_interface
except ImportError:
    pass
try:
    from optlang import cplex_interface

    _SOLVER_INTERFACES['cplex'] = optlang.cplex_interface
except ImportError:
    pass


def to_solver_based_model(cobrapy_model, solver_interface=optlang):
    """Convert a core model into a solver-based model."""

    solver_interface = _SOLVER_INTERFACES.get(solver_interface, solver_interface)
    solver_based_model = SolverBasedModel(
        solver_interface=solver_interface, description=cobrapy_model)
    return solver_based_model


class LazySolution(object):
    """This class implements a lazy evaluating version of the original cobrapy Solution class."""

    def __init__(self, model):
        self.model = model
        self._time_stamp = self.model._timestamp_last_optimization
        self._f = None

    def __str__(self):
        return str(DataFrame({'primal': Series(self.x_dict), 'dual': Series(self.y_dict)}))

    def _check_freshness(self):
        if self._time_stamp != self.model._timestamp_last_optimization:
            raise UndefinedSolution(
                'The solution (capture around %s) has become invalid as the model has been re-optimized recently (%s).' % (
                    time.ctime(self._time_stamp), time.ctime(self.model._timestamp_last_optimization)))

    def as_cobrapy_solution(self):
        return Solution(self.f, x=self.x,
                        x_dict=self.x_dict, y=self.y, y_dict=self.y_dict,
                        the_solver=None, the_time=0, status=self.status)

    @property
    def f(self):
        self._check_freshness()
        if self._f is None:
            return self.model.solver.objective.value
        else:
            return self._f

    @f.setter
    def f(self, value):
        self._f = value

    @property
    def x(self):
        self._check_freshness()
        return self.x_dict.values()

    @property
    def x_dict(self):
        self._check_freshness()
        primals = OrderedDict()
        for reaction in self.model.reactions:
            primal = reaction.variable.primal
            if reaction.reversibility:
                primal -= reaction.reverse_variable.primal
            primals[reaction.id] = primal
        return primals

    @property
    def y(self):
        self._check_freshness()
        return self.y_dict.values()

    @property
    def y_dict(self):
        self._check_freshness()
        duals = OrderedDict()
        for reaction in self.model.reactions:
            dual = reaction.variable.dual
            if reaction.reversibility:
                dual -= reaction.reverse_variable.dual
            duals[reaction.id] = dual
        return duals

    @property
    def status(self):
        self._check_freshness()
        return self.model.solver.status

    @property
    def primal_dict(self):
        return self.x_dict

    @property
    def dual_dict(self):
        return self.y_dict

    def get_primal_by_id(self, reaction_id):
        self._check_freshness()
        return self.model.reactions.get_by_id(reaction_id).variable.primal


class Reaction(OriginalReaction):
    """docstring for Reaction"""

    @classmethod
    def clone(cls, reaction, model=None):
        new_reaction = cls(name=reaction.name)
        for attribute, value in reaction.__dict__.iteritems():
            setattr(new_reaction, attribute, value)
        if not isinstance(reaction.get_model(), SolverBasedModel):
            new_reaction._model = None
        if model is not None:
            new_reaction._model = model
        return new_reaction

    def __init__(self, name=None):
        super(Reaction, self).__init__(name=name)
        self._lower_bound = 0
        self._upper_bound = 1000.
        self._objective_coefficient = 0.

    def __str__(self):
        return self.build_reaction_string()

    @property
    def variable(self):
        model = self.get_model()
        if model is not None:
            return model.solver.variables[self.id]
        else:
            return None

    def _get_reverse_id(self):
        return '_'.join((self.id, 'reverse', hashlib.md5(self.id).hexdigest()))

    @property
    def reverse_variable(self):
        model = self.get_model()
        if model is not None:
            aux_id = self._get_reverse_id()
            try:
                return model.solver.variables[aux_id]
            except KeyError:
                return None
        else:
            return None

    @property
    def lower_bound(self):
        model = self.get_model()
        if model is not None:
            if model.reversible_encoding == 'split' and self.reverse_variable is not None:
                return -1 * self.reverse_variable.ub
            else:
                return self.variable.lb
        else:
            return self._lower_bound

    @lower_bound.setter
    def lower_bound(self, value):
        model = self.get_model()

        if model is not None:
            # Remove auxiliary variable if not needed anymore
            if value >= 0 and self._lower_bound < 0 and self._upper_bound > 0:
                model.solver._remove_variable(self.reverse_variable)

            # Add auxiliary variable if needed
            elif value < 0 and self._lower_bound >= 0:  # self._lower_bound >= 0 implies self._upper_bound >= 0
                try:
                    aux_var = model.solver._add_variable(
                        model.solver.interface.Variable(self._get_reverse_id(), lb=0, ub=0))
                except:
                    pass
                for met, coeff in self._metabolites.iteritems():
                    model.solver.constraints[met.id] += sympy.Mul._from_args((-1 * sympy.RealNumber(coeff), aux_var))

            # model.reversible_encoding == 'split' the lower_bound will be encoded by the auxiliary variable's upper bound
            if model.reversible_encoding == 'split' and self.reverse_variable is not None:
                try:
                    self.reverse_variable.ub = -1 * value
                except ValueError:
                    self.reverse_variable.lb = -1 * value
                    self.reverse_variable.ub = -1 * value
            else:
                try:
                    self.variable.lb = value
                except ValueError:
                    self.variable.ub = value
                    self.variable.lb = value

            self._lower_bound = value

        else:
            self._lower_bound = value

    @property
    def upper_bound(self):
        if self.get_model() is not None:
            return self.variable.ub
        else:
            return self._upper_bound

    @upper_bound.setter
    def upper_bound(self, value):
        model = self.get_model()
        if model is not None:
            # Remove auxiliary variable if not needed anymore
            if value < 0 and self._upper_bound > 0 and self._lower_bound < 0:
                model.solver._remove_variable(self.reverse_variable)

            # Add auxiliary variable if needed
            elif value > 0 and self._upper_bound < 0:  # self._upper_bound < 0 implies self._lower_bound < 0
                if model.reversible_encoding == 'split':
                    aux_var_ub = -1 * self._lower_bound
                else:
                    aux_var_ub = 0
                aux_var = model.solver._add_variable(
                    model.solver.interface.Variable(self._get_reverse_id(), lb=0, ub=aux_var_ub))
                for met, coeff in self._metabolites.iteritems():
                    model.solver.constraints[met.id] += sympy.Mul._from_args((-1 * sympy.RealNumber(coeff), aux_var))

            try:
                self.variable.ub = value
            except ValueError:
                # print 'value error.'
                self.variable.lb = value
                self.variable.ub = value

            self._upper_bound = value
        else:
            self._upper_bound = value

    @property
    def objective_coefficient(self):
        return self._objective_coefficient

    @objective_coefficient.setter
    def objective_coefficient(self, value):
        model = self.get_model()
        if model is not None:
            model.solver._set_linear_objective_term(self.variable, value)

        self._objective_coefficient = value

    # FIXME: _flux_variability_analysis returns a pandas dataframe now
    @property
    def effective_lower_bound(self):
        model = self.get_model()
        return _flux_variability_analysis(model, reactions=[self])[self.id]['minimum']

    # FIXME: _flux_variability_analysis returns a pandas dataframe now
    @property
    def effective_upper_bound(self):
        model = self.get_model()
        return _flux_variability_analysis(model, reactions=[self])[self.id]['maximum']


class SolverBasedModel(Model):
    """Implements a model with an attached optlang solver instance.

    Every model manipulation is immediately reflected in the solver instance.
    """

    def __init__(self, solver_interface=optlang, description=None, **kwargs):
        super(SolverBasedModel, self).__init__(description, **kwargs)
        cleaned_reactions = DictList()
        for reaction in self.reactions:
            if isinstance(reaction, Reaction):
                cleaned_reactions.append(reaction)
            else:
                cleaned_reactions.append(Reaction.clone(reaction, model=self))
        self.reactions = cleaned_reactions
        for gene in self.genes:
            gene._model = self
            gene_reactions = list()
            for reaction in gene.reactions:
                model_reaction = self.reactions.get_by_id(reaction.id)
                gene_reactions.append(model_reaction)
            gene._reaction = frozenset(gene_reactions)
        for metabolite in self.metabolites:
            metabolite._model = self
            metabolite_reactions = list()
            for reaction in metabolite.reactions:
                model_reaction = self.reactions.get_by_id(reaction.id)
                metabolite_reactions.append(model_reaction)
            metabolite._reaction = frozenset(metabolite_reactions)
        self._solver = solver_interface.Model()
        self._populate_solver_from_scratch()
        self._reversible_encoding = 'split'

    def __copy__(self):
        return self.__deepcopy__()

    def __deepcopy__(self):
        return self.copy()

    def copy(self):
        """Needed for compatibility with cobrapy."""
        model_copy = super(SolverBasedModel, self).copy()
        model_copy._solver = deepcopy(model_copy.solver)
        return model_copy

    def _repr_html_(self):
        template = """<table>
<tr>
<td>Name</td>
<td>%(name)s</td>
</tr>
<tr>
<td>Number of metabolites</td>
<td>%(num_metabolites)s</td>
</tr>
<tr>
<td>Number of reactions</td>
<td>%(num_reactions)s</td>
</tr>
<tr>
<td>Reactions</td>
<td><div style="width:100%%; max-height:300px; overflow:auto">%(reactions)s</div></td>
</tr>
</table>"""
        return template % {'name': self.id, 'num_metabolites': len(self.metabolites),
                           'num_reactions': len(self.reactions),
                           'reactions': '<br>'.join([r.build_reaction_string() for r in self.reactions])}

    @property
    def objective(self):
        return self.solver.objective

    @objective.setter
    def objective(self, value):
        if isinstance(value, str):
            self.solver.objective = self.solver.interface.Objective(
                Mul._from_args([S.One, self.solver.variables[value]]), sloppy=True)
        elif isinstance(value, Reaction):
            self.solver.objective = self.solver.interface.Objective(
                Mul._from_args([S.One, self.solver.variables[value.id]]), sloppy=True)
        elif isinstance(value, self.solver.interface.Objective):
            self.solver.objective = value
        # TODO: maybe the following should be allowed
        # elif isinstance(value, optlang.interface.Objective):
        # self.solver.objective = self.solver.interface.Objective.clone(value)
        elif isinstance(value, sympy.Basic):
            self.solver.objective = self.solver.interface.Objective(value, sloppy=False)
        else:
            raise Exception('%s is not a valid objective.' % value)

    @property
    def solver(self):
        return self._solver

    @solver.setter
    def solver(self, value):
        interface = _SOLVER_INTERFACES.get(value, value)
        if self._solver is None:
            self._solver = interface.Model()
            self._populate_solver_from_scratch()
        else:
            self._solver = interface.Model.clone(self._solver)

    @property
    def exchanges(self):
        return [reaction for reaction in self.reactions if len(reaction.reactants) == 0 or len(reaction.products) == 0]

    def _populate_solver_from_scratch(self):
        objective_terms = list()
        constr_terms = dict()
        for rxn in self.reactions:
            lower_bound, upper_bound = rxn._lower_bound, rxn._upper_bound
            if lower_bound < 0 and upper_bound > 0:  # i.e. lower_bound < 0 and upper_bound > 0
                var = self.solver._add_variable(self.solver.interface.Variable(rxn.id, lb=0, ub=upper_bound))
                aux_var = self.solver._add_variable(
                    self.solver.interface.Variable(rxn._get_reverse_id(), lb=0, ub=-1 * lower_bound))
            else:
                var = self.solver._add_variable(
                    self.solver.interface.Variable(rxn.id, lb=lower_bound, ub=upper_bound))
            if rxn.objective_coefficient != 0.:
                objective_terms.append(sympy.Mul._from_args((sympy.RealNumber(rxn.objective_coefficient), var)))
            for met, coeff in rxn._metabolites.iteritems():
                if constr_terms.has_key(met.id):
                    constr_terms[met.id] += [(sympy.RealNumber(coeff), var)]
                else:
                    constr_terms[met.id] = [(sympy.RealNumber(coeff), var)]
                if lower_bound < 0 and upper_bound > 0:
                    constr_terms[met.id] += [(-1 * sympy.RealNumber(coeff), aux_var)]

        for met_id, terms in constr_terms.iteritems():
            expr = sympy.Add._from_args([sympy.Mul._from_args((coeff, var))
                                         for coeff, var in terms])
            constr = self.solver.interface.Constraint(expr, lb=0, ub=0, name=met_id)
            try:
                self.solver._add_constraint(constr, sloppy=False)  # TODO: should be True
            except Exception, e:
                print e
                raise
        objective_expression = sympy.Add._from_args(objective_terms)
        self.solver.objective = self.solver.interface.Objective(objective_expression, direction='max')

    @property
    def reversible_encoding(self):
        return self._reversible_encoding

    @reversible_encoding.setter
    def reversible_encoding(self, value):
        if self._reversible_encoding == value:
            pass
        else:
            if value == 'unsplit':
                for reaction in self.reactions:
                    if reaction.reversibility:
                        reaction.variable.lb = -1 * reaction.reverse_variable.ub
                        reaction.reverse_variable.ub = 0
            elif value == 'split':
                for reaction in self.reactions:
                    if reaction.reversibility:
                        reaction.reverse_variable.ub = -1 * reaction.variable.lb
                        reaction.variable.lb = 0
            else:
                raise ValueError('%s is not a valid encoding. Tyr one of %s instead.' % (value, ('unsplit', 'split')))
            self._reversible_encoding = value

    def add_metabolites(self, metabolite_list):
        super(SolverBasedModel, self).add_metabolites(metabolite_list)
        for met in metabolite_list:
            self.solver.add(self.solver.interface.Constraint(S.Zero, name=met.name, lb=0, ub=0))

    def add_reactions(self, reaction_list):
        cloned_reaction_list = list()
        for reaction in reaction_list:  # this is necessary for cobrapy compatibility
            if not isinstance(reaction, Reaction):
                cloned_reaction_list.append(Reaction.clone(reaction, model=self))
            else:
                cloned_reaction_list.append(reaction)
        for reaction in cloned_reaction_list:
            try:
                reaction_variable = self.solver.variables[reaction.id]
            except KeyError:
                self.solver.add(
                    self.solver.interface.Variable(reaction.id, lb=reaction._lower_bound, ub=reaction._upper_bound))
                reaction_variable = self.solver.variables[reaction.id]

            metabolite_coeff_dict = reaction.metabolites
            for metabolite, coeff in metabolite_coeff_dict.iteritems():
                try:
                    metabolite_constraint = self.solver.constraints[metabolite.id]
                except KeyError:  # cannot override add_metabolites here as it is not used by cobrapy in add_reactions
                    self.solver.add(self.solver.interface.Constraint(S.Zero, lb=0, ub=0,
                                                                     name=metabolite.id))  # TODO: 1 will not work ...
                    metabolite_constraint = self.solver.constraints[metabolite.id]
                metabolite_constraint += coeff * reaction_variable

        super(SolverBasedModel, self).add_reactions(cloned_reaction_list)

    def remove_reactions(self, the_reactions):
        for reaction in the_reactions:
            self.solver.remove(reaction.id)
        super(SolverBasedModel, self).remove_reactions(the_reactions)

    def add_demand(self, metabolite, prefix="DM_"):
        demand_reaction = Reaction(prefix + metabolite.id)
        demand_reaction.add_metabolites({metabolite: -1})
        demand_reaction.lower_bound = 0
        demand_reaction.upper_bound = 1000
        self.add_reactions([demand_reaction])
        return demand_reaction

    def optimize(self, new_objective=None, objective_sense='maximize', solution_type=LazySolution, **kwargs):
        """OptlangBasedModel implementation of optimize. Returns lazy solution object. Exists for compatibility reasons. Uses model.solve() instead."""
        if new_objective is None or new_objective == 0:
            pass
        else:
            # TODO: This i going to be deprecated soon anyway ...
            objective_formula = sympy.Add()
            [setattr(x, 'objective_coefficient', 0.) for x in self.reactions]
            if isinstance(new_objective, dict):
                for the_reaction, the_coefficient in new_objective.iteritems():
                    if isinstance(the_reaction, int):
                        the_reaction = self.reactions[the_reaction]
                    else:
                        if hasattr(the_reaction, 'id'):
                            the_reaction = the_reaction.id
                        the_reaction = self.reactions.get_by_id(the_reaction)
                    the_reaction.objective_coefficient = the_coefficient
                    objective_formula += the_coefficient * \
                                         self.solver.variables[the_reaction.id]
            else:
                # Allow for objectives to be constructed from multiple reactions
                if not isinstance(new_objective, list) and \
                        not isinstance(new_objective, tuple):
                    new_objective = [new_objective]
                for the_reaction in new_objective:
                    if isinstance(the_reaction, int):
                        the_reaction = self.reactions[the_reaction]
                    else:
                        if hasattr(the_reaction, 'id'):
                            the_reaction = the_reaction.id
                        the_reaction = self.reactions.get_by_id(the_reaction)
                    the_reaction.objective_coefficient = 1.
                    objective_formula += 1. * \
                                         self.solver.variables[the_reaction.id]

            if objective_formula != 0:
                self.solver.objective = self.solver.interface.Objective(
                    objective_formula, direction={'minimize': 'min', 'maximize': 'max'}[objective_sense])
        self._timestamp_last_optimization = time.time()
        self.solver.optimize()
        solution = solution_type(self)
        self.solution = solution
        return solution

    def solve(self, *args, **kwargs):
        """Optimize model."""
        solution = self.optimize(*args, **kwargs)
        if solution.status is not 'optimal':
            self.solver.configuration.presolve = True
            solution = self.optimize(*args, **kwargs)
            self.solver.configuration.presolve = False
            if solution.status is not 'optimal':
                raise exceptions._OPTLANG_TO_EXCEPTIONS_DICT.get(solution.status, SolveError)(
                    'Solving model %s did not return an optimal solution. The returned solution status is "%s"' % (
                        self, solution.status))
            return solution
        else:
            return solution

    def __dir__(self):
        # Hide 'optimize' from user.
        fields = sorted(dir(type(self)) + self.__dict__.keys())
        fields.remove('optimize')
        return fields

    def essential_reactions(self, threshold=1e-6):
        essential = []
        time_machine = TimeMachine()
        try:
            solution = self.solve()
        except SolveError as e:
            print 'Cannot determine essential reactions for un-optimal model.'
            raise e
        for reaction_id, flux in solution.x_dict.iteritems():
            if abs(flux) > 0:
                reaction = self.reactions.get_by_id(reaction_id)
                time_machine(do=partial(setattr, reaction, 'lower_bound', 0),
                             undo=partial(setattr, reaction, 'lower_bound', reaction.lower_bound))
                time_machine(do=partial(setattr, reaction, 'upper_bound', 0),
                             undo=partial(setattr, reaction, 'upper_bound', reaction.upper_bound))
                try:
                    sol = self.solve()
                except (Infeasible, UndefinedSolution):
                    essential.append(reaction)
                else:
                    if sol.f < threshold:
                        essential.append(reaction)
                finally:
                    time_machine.reset()
        return essential

    def essential_genes(self, threshold=1e-6):
        essential = []
        time_machine = TimeMachine()
        try:
            solution = self.solve()
        except SolveError as e:
            print 'Cannot determine essential genes for unoptimal model.'
            raise e
        genes_to_check = set()
        for reaction_id, flux in solution.x_dict.iteritems():
            if abs(flux) > 0:
                genes_to_check.update(self.reactions.get_by_id(reaction_id).genes)
        for gene in genes_to_check:
            reactions = find_gene_knockout_reactions(self, [gene])
            for reaction in reactions:
                time_machine(do=partial(setattr, reaction, 'lower_bound', 0),
                             undo=partial(setattr, reaction, 'lower_bound', reaction.lower_bound))
                time_machine(do=partial(setattr, reaction, 'upper_bound', 0),
                             undo=partial(setattr, reaction, 'upper_bound', reaction.upper_bound))
            try:
                sol = self.solve()
            except (Infeasible, UndefinedSolution):
                essential.append(gene)
            else:
                if sol.f < threshold:
                    essential.append(gene)
                time_machine.reset()
            finally:
                time_machine.reset()
        return essential

<<<<<<< HEAD
    def medium(self):
        reaction_ids = []
        reaction_names = []
        lower_bounds = []
        upper_bounds = []
        for ex in self.exchanges:
            metabolite = ex.metabolites.keys()[0]
            coeff = ex.metabolites[metabolite]
            if coeff * ex.lower_bound > 0:
                reaction_ids.append(ex.id)
                reaction_names.append(ex.name)
                lower_bounds.append(ex.lower_bound)
                upper_bounds.append(ex.upper_bound)

        return DataFrame({'reaction_id': reaction_ids,
                          'reaction_name': reaction_names,
                          'lower_bound': lower_bounds,
                          'upper_bound': upper_bounds},
                         index=None, columns=['reaction_id', 'reaction_name', 'lower_bound', 'upper_bound'])


=======
>>>>>>> 224d835d
    # TODO: describe the formats in doc
    def load_medium(self, medium, copy=False):
        """
        Loads a medium into the model. If copy is true it will return
        a copy of the model. Otherwise it applies the medium to itself.
        Supported formats
        TODO

        :param medium: can be a file, a pandas DataFrame or dictionary.
        :param copy: boolean, optional
        :return:
        """

        if copy:
            model = self.copy()
        else:
            model = self
        if isinstance(medium, dict):
            self._load_medium_from_dict(model, medium)
        elif isinstance(medium, pandas.DataFrame):
            self._load_medium_from_dataframe(model, medium)
        elif isinstance(medium, str):
            self._load_medium_from_file(model, medium)
        else:
            raise AssertionError("input type (%s) is not valid" % type(medium))

        return model


    @staticmethod
    def _load_medium_from_dict(model, medium):
        for rid, values in medium.iteritens():
            if model.reactions.has_id(rid):
                model.reactions.get_by_id(rid).lower_bound = values[0]
                model.reactions.get_by_id(rid).upper_bound = values[1]

    @staticmethod
    def _load_medium_from_file(model, file_path, delimiter="\t"):
        with open(file_path, "rb") as csv_file:
            reader = csv.reader(csv_file, delimiter=delimiter)
            for row in reader:
                if model.reactions.has_id(row[0]):
                    model.reactions.get_by_id(row[0]).lower_bound = float(row[1])
                    model.reactions.get_by_id(row[0]).upper_bound = float(row[2])

    @staticmethod
    def _load_medium_from_dataframe(model, medium):
        for i in xrange(len(medium) - 1):
            rid = medium['reaction_id'][i]
            if model.reactions.has_id(rid):
                model.reactions.get_by_id(rid).lower_bound = medium['lower_bound'][i]
                model.reactions.get_by_id(rid).upper_bound = medium['upper_bound'][i]


if __name__ == '__main__':
    from cameo import load_model

    model = load_model('../../test/data/EcoliCore.xml')<|MERGE_RESOLUTION|>--- conflicted
+++ resolved
@@ -636,7 +636,6 @@
                 time_machine.reset()
         return essential
 
-<<<<<<< HEAD
     def medium(self):
         reaction_ids = []
         reaction_names = []
@@ -658,8 +657,6 @@
                          index=None, columns=['reaction_id', 'reaction_name', 'lower_bound', 'upper_bound'])
 
 
-=======
->>>>>>> 224d835d
     # TODO: describe the formats in doc
     def load_medium(self, medium, copy=False):
         """
