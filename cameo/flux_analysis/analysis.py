# coding=utf-8
# Copyright 2014 Novo Nordisk Foundation Center for Biosustainability, DTU.
#
# Licensed under the Apache License, Version 2.0 (the "License");
# you may not use this file except in compliance with the License.
# You may obtain a copy of the License at
#
#     http://www.apache.org/licenses/LICENSE-2.0
#
# Unless required by applicable law or agreed to in writing, software
# distributed under the License is distributed on an "AS IS" BASIS,
# WITHOUT WARRANTIES OR CONDITIONS OF ANY KIND, either express or implied.
# See the License for the specific language governing permissions and
# limitations under the License.

from __future__ import absolute_import, print_function

from cobra.core import Reaction, Metabolite

import six
from six.moves import zip
from numpy import trapz

import itertools
from collections import OrderedDict
from functools import partial, reduce
import numpy
import pandas

import cameo
from cameo import config
from cameo.exceptions import Infeasible, Unbounded, SolveError, UndefinedSolution
from cameo.util import TimeMachine, partition
from cameo.parallel import SequentialView
from cameo.core.result import Result
from cameo.ui import notice
from cameo.visualization.plotting import plotter
from cameo.flux_analysis.util import remove_infeasible_cycles

import logging

logger = logging.getLogger(__name__)

__all__ = ['find_blocked_reactions', 'flux_variability_analysis', 'phenotypic_phase_plane',
           'flux_balance_impact_degree']


class NoSourceError(Exception):
    pass


def find_blocked_reactions(model):
    """Determine reactions that cannot carry steady-state flux.

    Parameters
    ----------
    model: SolverBasedModel

    Returns
    -------
    list
        A list of reactions.

    """
    with TimeMachine() as tm:
        for exchange in model.exchanges:
            exchange.change_bounds(-9999, 9999, tm)
        fva_solution = flux_variability_analysis(model)
    return [reaction for reaction in model.reactions
            if round(fva_solution.data_frame.loc[reaction.id, "lower_bound"], config.ndecimals) == 0 and
            round(fva_solution.data_frame.loc[reaction.id, "upper_bound"], config.ndecimals) == 0]


def flux_variability_analysis(model, reactions=None, fraction_of_optimum=0., remove_cycles=False, view=None):
    """Flux variability analysis.

    Parameters
    ----------
    model: SolverBasedModel
    reactions: None or iterable
        The list of reaction whose lower and upper bounds should be determined.
        If `None`, all reactions in `model` will be assessed.
    view: SequentialView or MultiprocessingView or ipython.cluster.DirectView
        A parallelization view.

    Returns
    -------
    pandas.DataFrame
        Pandas DataFrame containing the results of the flux variability analysis.

    """
    if view is None:
        view = config.default_view
    if reactions is None:
        reactions = model.reactions
    with TimeMachine() as tm:
        if fraction_of_optimum > 0.:
            model.fix_objective_as_constraint(fraction=fraction_of_optimum, time_machine=tm)
        tm(do=int, undo=partial(setattr, model, "objective", model.objective))
        reaction_chunks = (chunk for chunk in partition(reactions, len(view)))
        if remove_cycles:
            func_obj = _FvaFunctionObject(model, _cycle_free_fva)
        else:
            func_obj = _FvaFunctionObject(model, _flux_variability_analysis)
        chunky_results = view.map(func_obj, reaction_chunks)
        solution = pandas.concat(chunky_results)
    return FluxVariabilityResult(solution)


def phenotypic_phase_plane(model, variables=[], objective=None, points=20, view=None):
    """Phenotypic phase plane analysis [1].

    Implements a phenotypic phase plan analysis with interpretation same as
    that presented in [1] but calculated by optimizing the model for all
    steps of the indicated variables (instead of using shadow prices).

    Parameters
    ----------
    model: SolverBasedModel
    variables: str or reaction or iterable
        A reaction ID, reaction, or list of reactions to be varied.
    objective: str or reaction or optlang.Objective or Metabolite, optional
        An objective, a reaction's flux, or a metabolite's production to be minimized/maximized
        (defaults to the current model objective).
    points: int or iterable
        Number of points to be interspersed between the variable bounds.
        A list of same same dimensions as `variables` can be used to specify
        variable specific numbers of points.
    view: SequentialView or MultiprocessingView or ipython.cluster.DirectView
        A parallelization view.

    Returns
    -------
    PhenotypicPhasePlaneResult
        The phenotypic phase plane with flux, mol carbon input / mol carbon
        output, gram input / gram output

    References
    ----------
    [1] Edwards, J. S., Ramakrishna, R. and Palsson, B. O. (2002). Characterizing the metabolic phenotype: a phenotype
        phase plane analysis. Biotechnology and Bioengineering, 77(1), 27–36. doi:10.1002/bit.10047
    """
    if isinstance(variables, str):
        variables = [variables]
    elif isinstance(variables, cameo.core.reaction.Reaction):
        variables = [variables]

    if view is None:
        view = config.default_view
    with TimeMachine() as tm:
        if objective is not None:
            if isinstance(objective, Metabolite):
                try:
                    objective = model.reactions.get_by_id("DM_%s" % objective.id)
                except KeyError:
                    objective = model.add_demand(objective, time_machine=tm)
            # try:
            #     objective = model.reaction_for(objective, time_machine=tm)
            # except KeyError:
            #     pass

            model.change_objective(objective, time_machine=tm)

        variable_reactions = model._ids_to_reactions(variables)
        variables_min_max = flux_variability_analysis(model, reactions=variable_reactions, view=SequentialView())
        grid = [numpy.linspace(lower_bound, upper_bound, points, endpoint=True) for
                reaction_id, lower_bound, upper_bound in
                variables_min_max.data_frame.loc[variables].itertuples()]
        grid_generator = itertools.product(*grid)
        chunks_of_points = partition(list(grid_generator), len(view))
        evaluator = _PhenotypicPhasePlaneChunkEvaluator(model, variable_reactions)
        chunk_results = view.map(evaluator, chunks_of_points)
        envelope = reduce(list.__add__, chunk_results)

    variable_reactions_ids = []
    nice_variable_ids = []
    for reaction in variable_reactions:
        if hasattr(reaction, "nice_id"):
            variable_reactions_ids.append(reaction.id)
            nice_variable_ids.append(reaction.nice_id)
        else:
            variable_reactions_ids.append(reaction.id)
            nice_variable_ids.append(reaction.id)

    phase_plane = pandas.DataFrame(envelope,
                                   columns=(variable_reactions_ids +
                                            ['flux_lower_bound',
                                             'flux_upper_bound',
                                             'c_yield_lower_bound',
                                             'c_yield_upper_bound',
                                             'mass_yield_lower_bound',
                                             'mass_yield_upper_bound']))

    if objective is None:
        objective = model.objective

    if isinstance(objective, Reaction):
        if hasattr(objective, 'nice_id'):
            nice_objective_id = objective.nice_id
            objective = objective.id
        else:
            objective = objective.id
            nice_objective_id = objective
    else:
        objective = str(objective)
        nice_objective_id = str(objective)

    return PhenotypicPhasePlaneResult(phase_plane, variable_reactions_ids, objective,
                                      nice_variable_ids=nice_variable_ids, nice_objective_id=nice_objective_id)


class _FvaFunctionObject(object):
    def __init__(self, model, fva):
        self.model = model
        self.fva = fva

    def __call__(self, reactions):
        return self.fva(self.model, reactions)


def _flux_variability_analysis(model, reactions=None):
    if reactions is None:
        reactions = model.reactions
    else:
        reactions = model._ids_to_reactions(reactions)
    fva_sol = OrderedDict()
    [lb_flag, ub_flag] = [False, False]
    for reaction in reactions:
        fva_sol[reaction.id] = dict()
        model.objective = reaction
        model.objective.direction = 'min'
        try:
            solution = model.solve()
            fva_sol[reaction.id]['lower_bound'] = solution.f
        except Unbounded:
            fva_sol[reaction.id]['lower_bound'] = -numpy.inf
        except Infeasible:
            lb_flag = True

        model.objective.direction = 'max'
        try:
            solution = model.solve()
            fva_sol[reaction.id]['upper_bound'] = solution.f
        except Unbounded:
            fva_sol[reaction.id]['upper_bound'] = numpy.inf
        except Infeasible:
            ub_flag = True

        if lb_flag is True and ub_flag is True:
            fva_sol[reaction.id]['lower_bound'] = 0
            fva_sol[reaction.id]['upper_bound'] = 0
            [lb_flag, ub_flag] = [False, False]
        elif lb_flag is True and ub_flag is False:
            fva_sol[reaction.id]['lower_bound'] = fva_sol[reaction.id]['upper_bound']
            lb_flag = False
        elif lb_flag is False and ub_flag is True:
            fva_sol[reaction.id]['upper_bound'] = fva_sol[reaction.id]['lower_bound']
            ub_flag = False

    df = pandas.DataFrame.from_dict(fva_sol, orient='index')
    lb_higher_ub = df[df.lower_bound > df.upper_bound]
    # this is an alternative solution to what I did above with flags
    # Assert that these cases really only numerical artifacts
    try:
        assert ((lb_higher_ub.lower_bound - lb_higher_ub.upper_bound) < 1e-6).all()
    except AssertionError:
        logger.debug(list(zip(model.reactions, (lb_higher_ub.lower_bound - lb_higher_ub.upper_bound) < 1e-6)))
    df.lower_bound[lb_higher_ub.index] = df.upper_bound[lb_higher_ub.index]
    return df


def _cycle_free_fva(model, reactions=None, sloppy=True, sloppy_bound=666):
    """Cycle free flux-variability analysis. (http://cran.r-project.org/web/packages/sybilcycleFreeFlux/index.html)

    Parameters
    ----------
    model : SolverBasedModel
    reactions : list
        List of reactions whose flux-ranges should be determined.
    sloppy : boolean, optional
        If true, only fluxes v with abs(v) > sloppy_bound are checked to be futile cycles (defaults to True).
    sloppy_bound : int, optional
        The threshold bound used by sloppy (defaults to the number of the beast).
    """
    cycle_count = 0
    if reactions is None:
        reactions = model.reactions
    else:
        reactions = model._ids_to_reactions(reactions)
    fva_sol = OrderedDict()
    for reaction in reactions:
        fva_sol[reaction.id] = dict()
        model.objective = reaction
        model.objective.direction = 'min'
        try:
            solution = model.solve()
        except Unbounded:
            fva_sol[reaction.id]['lower_bound'] = -numpy.inf
            continue
        except Infeasible:
            fva_sol[reaction.id]['lower_bound'] = 0
            continue
        bound = solution.f
        if sloppy and abs(bound) < sloppy_bound:
            fva_sol[reaction.id]['lower_bound'] = bound
        else:
            logger.debug('Determine if {} with bound {} is a cycle'.format(reaction.id, bound))
            v0_fluxes = solution.x_dict
            v1_cycle_free_fluxes = remove_infeasible_cycles(model, v0_fluxes)
            if abs(v1_cycle_free_fluxes[reaction.id] - bound) < 10 ** -6:
                fva_sol[reaction.id]['lower_bound'] = bound
            else:
                logger.debug('Cycle detected: {}'.format(reaction.id))
                cycle_count += 1
                v2_one_cycle_fluxes = remove_infeasible_cycles(model, v0_fluxes, fix=[reaction.id])
                with TimeMachine() as tm:
                    for key, v1_flux in six.iteritems(v1_cycle_free_fluxes):
                        if round(v1_flux, config.ndecimals) == 0 and round(v2_one_cycle_fluxes[key],
                                                                           config.ndecimals) != 0:
                            knockout_reaction = model.reactions.get_by_id(key)
                            knockout_reaction.knock_out(time_machine=tm)
                    model.objective.direction = 'min'
                    try:
                        solution = model.solve()
                    except Unbounded:
                        fva_sol[reaction.id]['lower_bound'] = -numpy.inf
                    except Infeasible:
                        fva_sol[reaction.id]['lower_bound'] = 0
                    else:
                        fva_sol[reaction.id]['lower_bound'] = solution.f

    for reaction in reactions:
        model.objective = reaction
        model.objective.direction = 'max'
        try:
            solution = model.solve()
        except Unbounded:
            fva_sol[reaction.id]['upper_bound'] = numpy.inf
            continue
        except Infeasible:
            fva_sol[reaction.id]['upper_bound'] = 0
            continue
        bound = solution.f
        if sloppy and abs(bound) < sloppy_bound:
            fva_sol[reaction.id]['upper_bound'] = bound
        else:
            logger.debug('Determine if {} with bound {} is a cycle'.format(reaction.id, bound))
            v0_fluxes = solution.x_dict
            v1_cycle_free_fluxes = remove_infeasible_cycles(model, v0_fluxes)
            if abs(v1_cycle_free_fluxes[reaction.id] - bound) < 1e-6:
                fva_sol[reaction.id]['upper_bound'] = v0_fluxes[reaction.id]
            else:
                logger.debug('Cycle detected: {}'.format(reaction.id))
                cycle_count += 1
                v2_one_cycle_fluxes = remove_infeasible_cycles(model, v0_fluxes, fix=[reaction.id])
                with TimeMachine() as tm:
                    for key, v1_flux in six.iteritems(v1_cycle_free_fluxes):
                        if round(v1_flux, config.ndecimals) == 0 and round(v2_one_cycle_fluxes[key],
                                                                           config.ndecimals) != 0:
                            knockout_reaction = model.reactions.get_by_id(key)
                            knockout_reaction.knock_out(time_machine=tm)
                    model.objective.direction = 'max'
                    try:
                        solution = model.solve()
                    except Unbounded:
                        fva_sol[reaction.id]['upper_bound'] = numpy.inf
                    except Infeasible:
                        fva_sol[reaction.id]['upper_bound'] = 0
                    else:
                        fva_sol[reaction.id]['upper_bound'] = solution.f

    df = pandas.DataFrame.from_dict(fva_sol, orient='index')
    lb_higher_ub = df[df.lower_bound > df.upper_bound]
    # Assert that these cases really only numerical artifacts
    assert ((lb_higher_ub.lower_bound - lb_higher_ub.upper_bound) < 1e-6).all()
    df.lower_bound[lb_higher_ub.index] = df.upper_bound[lb_higher_ub.index]

    return df


class _PhenotypicPhasePlaneChunkEvaluator(object):
    def __init__(self, model, variable_reactions):
        self.model = model
        self.variable_reactions = variable_reactions
        self.product_reactions = [reaction for reaction in model.reactions
                                  if reaction.objective_coefficient != 0]

    def c_source_reactions(self):
        """ carbon source reactions

        Returns
        -------
        list
           list of media reaction currently with negative flux """
        medium_reactions = [self.model.reactions.get_by_id(reaction) for
                            reaction in self.model.medium.reaction_id]
        source_reactions = [reaction for reaction in medium_reactions if
                            (reaction.n_carbon() > 0) and
                            (reaction.flux < 0)]
        if len(source_reactions) == 0:
            raise NoSourceError
        return source_reactions

    @classmethod
    def total_flux(cls, reactions, by_carbon=True):
        """ sum flux for reactions

        Parameters
        ----------
        reactions : list
            list of reactions the reactions to sum flux for

        by_carbon : bool
            return flux of carbon instead of summed metabolites

        Returns
        -------
        float
            summed flux for a set of reactions. Possibly the flux of carbon """
        flux = 0
        for rxn in reactions:
            carbon = 1
            if by_carbon:
                carbon = sum(metabolite.n_carbon() for metabolite in rxn.reactants)
            try:
                flux += rxn.flux * carbon
            except AssertionError:
                # optimized flux can be out of bounds, in that case treat as zero flux
                return 0
        return flux

    def carbon_yield(self):
        """ mol product per mol carbon input

        Returns
        -------
        float
            the mol carbon atoms in the product (as defined by the model objective) divided by the mol carbon in the
            input reactions (as defined by the model medium) """
        try:
            carbon_input_flux = self.total_flux(self.c_source_reactions())
            carbon_output_flux = self.total_flux(self.product_reactions)
            return carbon_output_flux / (carbon_input_flux * -1)
        except (Infeasible, UndefinedSolution, ZeroDivisionError, NoSourceError):
            return 0

    def mass_yield(self):
        """ gram product divided by gram of feeding source

        only defined when we have only one product (as defined by the model
        objective) and only one compound as carbon source (as defined by the
        model medium).

        Returns
        -------
        float
            gram product per 1 g of feeding source or 0 if more than one product or feeding source
        """
        try:
            source_reactions = self.c_source_reactions()
            too_long = (len(source_reactions) > 1,
                        len(self.product_reactions) > 1,
                        len(source_reactions[0].metabolites) > 1,
                        len(self.product_reactions[0].metabolites) > 1)
            if any(too_long):
                return None
            source_flux = self.total_flux(source_reactions, False)
            product_flux = self.total_flux(self.product_reactions, False)
            mol_prod_mol_src = product_flux / (source_flux * -1)
            source_metabolite = list(source_reactions[0].metabolites)[0]
            product_metabolite = list(self.product_reactions[0].metabolites)[0]
            product_mass = product_metabolite.formula_weight
            source_mass = source_metabolite.formula_weight
            return (mol_prod_mol_src * product_mass) / source_mass
        except (Infeasible, UndefinedSolution, ZeroDivisionError, NoSourceError):
            return 0

    def __call__(self, points):
        return [self._production_envelope_inner(point) for point in points]

    def _production_envelope_inner(self, point):
        with TimeMachine() as tm:
            for (reaction, coordinate) in zip(self.variable_reactions, point):
                reaction.change_bounds(coordinate, coordinate, time_machine=tm)
            interval = []
            interval_carbon_yield = []
            interval_mass_yield = []
            tm(do=int, undo=partial(setattr, self.model.objective, 'direction', self.model.objective.direction))
            self.model.objective.direction = 'min'
            try:
                solution = self.model.solve().f
            except (Infeasible, UndefinedSolution):  # Hack to handle GLPK bug
                solution = 0
            interval.append(solution)
            interval_carbon_yield.append(self.carbon_yield())
            interval_mass_yield.append(self.mass_yield())
            self.model.objective.direction = 'max'
            try:
                solution = self.model.solve().f
            except (Infeasible, UndefinedSolution):
                solution = 0
            interval.append(solution)
            interval_carbon_yield.append(self.carbon_yield())
            interval_mass_yield.append(self.mass_yield())
        intervals = tuple(interval) + tuple(interval_carbon_yield) + tuple(interval_mass_yield)
        return point + intervals


def flux_balance_impact_degree(model, knockouts, view=config.default_view, method="fva"):
    """
    Flux balance impact degree by Zhao et al 2013

    Parameters
    ----------
    model: SolverBasedModel
        Wild-type model
    knockouts: list
        Reactions to knockout
    method: str
        The method to compute the perturbation. default is "fva" - Flux Variability Analysis.
        It can also be computed with "em" - Elementary modes (not implemented)

    Returns
    -------
    FluxBalanceImpactDegreeResult: perturbation
        The changes in reachable reactions (reactions that can carry flux)
    """

    if method == "fva":
        reachable_reactions, perturbed_reactions = _fbid_fva(model, knockouts, view)
    elif method == "em":
        raise NotImplementedError("Elementary modes approach is not implemented")
    else:
        raise ValueError("%s method is not valid to compute Flux Balance Impact Degree" % method)

    return FluxBalanceImpactDegreeResult(reachable_reactions, perturbed_reactions, method)


def _fbid_fva(model, knockouts, view):
    with TimeMachine() as tm:

        for reaction in model.reactions:
            if reaction.reversibility:
                reaction.change_bounds(-1, 1, time_machine=tm)
            else:
                reaction.change_bounds(0, 1, time_machine=tm)

        wt_fva = flux_variability_analysis(model, view=view, remove_cycles=False)
        wt_fva._data_frame['upper_bound'] = wt_fva._data_frame.upper_bound.apply(numpy.round)
        wt_fva._data_frame['lower_bound'] = wt_fva._data_frame.lower_bound.apply(numpy.round)

        reachable_reactions = wt_fva.data_frame.query("lower_bound != 0 | upper_bound != 0")

        for reaction in model._ids_to_reactions(knockouts):
            reaction.knock_out(tm)

        mt_fva = flux_variability_analysis(model, reactions=reachable_reactions.index, view=view, remove_cycles=False)
        mt_fva._data_frame['upper_bound'] = mt_fva._data_frame.upper_bound.apply(numpy.round)
        mt_fva._data_frame['lower_bound'] = mt_fva._data_frame.lower_bound.apply(numpy.round)

        perturbed_reactions = []
        for reaction in reachable_reactions.index:
            if wt_fva.upper_bound(reaction) != mt_fva.upper_bound(reaction) or wt_fva.lower_bound(
                    reaction) != wt_fva.lower_bound(reaction):
                perturbed_reactions.append(reaction)

        return list(reachable_reactions.index), perturbed_reactions


class PhenotypicPhasePlaneResult(Result):
    def __init__(self, phase_plane, variable_ids, objective,
                 nice_variable_ids=None, nice_objective_id=None, *args, **kwargs):
        super(PhenotypicPhasePlaneResult, self).__init__(*args, **kwargs)
        self._phase_plane = phase_plane
        self.variable_ids = variable_ids
        self.nice_variable_ids = nice_variable_ids
        self.objective = objective
        self.nice_objective_id = nice_objective_id

    @property
    def data_frame(self):
        return pandas.DataFrame(self._phase_plane)

    def plot(self, grid=None, width=None, height=None, title=None, axis_font_size=None, palette=None,
             points=None, points_colors=None, estimate='flux', **kwargs):
        """plot phenotypic phase plane result

        create a plot of a phenotypic phase plane analysis

        Parameters
        ----------
        grid: plotting grid
            the grid for plotting
        param: int
            the width of the plot
        height: int
            the height of the plot
        title: string
            the height of the plot
        axis_font_size: int
            the font sizes for the axis
        palette: string
            name of color palette to use, e.g. RdYlBlu
        points: iterable of points
            additional points to plot as x, y iterable
        points_colors: iterable of strings
            iterable with colors for the points
        estimate: string
            either flux, mass_yield (g output / g output) or c_yield (mol carbon output / mol carbon input)
        """
        possible_estimates = {'flux': ('flux_upper_bound',
                                       'flux_lower_bound',
                                       'flux product / flux source'),
                              'mass_yield': ('mass_yield_upper_bound',
                                             'mass_yield_lower_bound',
                                             'gram product / gram source'),
                              'c_yield': ('c_yield_upper_bound',
                                          'c_yield_lower_bound',
                                          'mol C product / mol C source')}
        if estimate not in possible_estimates:
            raise Exception('estimate must be one of %s' %
                            ', '.join(possible_estimates.keys()))
        upper, lower, description = possible_estimates[estimate]
        if title is None:
<<<<<<< HEAD
            title = "Phenotypic Phase Plane ({})".format(description)
=======
            title = "Phenotypic Phase Plane"
>>>>>>> 76c4262d
        if len(self.variable_ids) == 1:

            variable = self.variable_ids[0]
            x_axis_label = self.nice_variable_ids[0]
            y_axis_label = self.nice_objective_id

            dataframe = pandas.DataFrame(columns=["ub", "lb", "value", "strain"])
            for _, row in self.iterrows():
<<<<<<< HEAD
                _df = pandas.DataFrame([[row[upper], row[lower], row[variable], "WT"]],
                                       columns=dataframe.columns)
=======
                _df = pandas.DataFrame(
                    [[row['objective_upper_bound'], row['objective_lower_bound'], row[variable], "WT"]],
                    columns=dataframe.columns)
>>>>>>> 76c4262d
                dataframe = dataframe.append(_df)

            plot = plotter.production_envelope(dataframe, grid=grid, width=width, height=height,
                                               title=title, y_axis_label=y_axis_label, x_axis_label=x_axis_label,
                                               palette=palette, points=points, points_colors=points_colors)

        elif len(self.variable_ids) == 2:
            var_1 = self.variable_ids[0]
            var_2 = self.variable_ids[1]
            x_axis_label = self.nice_variable_ids[0]
            y_axis_label = self.nice_variable_ids[1]
            z_axis_label = self.nice_objective_id

            dataframe = pandas.DataFrame(columns=["ub", "lb", "value1", "value2", "strain"])
            for _, row in self.iterrows():
                _df = pandas.DataFrame([[row[upper], row[lower],
                                         row[var_1], row[var_2], "WT"]],
                                       columns=dataframe.columns)
                dataframe = dataframe.append(_df)

            plot = plotter.production_envelope_3d(dataframe, grid=grid, width=width, height=height,
                                                  title=title, y_axis_label=y_axis_label, x_axis_label=x_axis_label,
                                                  z_axis_label=z_axis_label, palette=palette, points=points,
                                                  points_colors=points_colors)

        else:
            notice("Multi-dimensional plotting is not supported")
            return

        if grid is None:
            plotter.display(plot)

    def __getitem__(self, item):
        return self._phase_plane[item]

    def iterrows(self):
        return self._phase_plane.iterrows()

    @property
    def area(self):
        area = 0
        for variable_id in self.variable_ids:
            area += self.area_for(variable_id)
        return area

    def area_for(self, variable_id):
        data_frame = self._phase_plane.sort_values(by=variable_id, ascending=True)
        auc_max = trapz(data_frame.objective_upper_bound.values, x=data_frame[variable_id])
        auc_min = trapz(data_frame.objective_lower_bound.values, x=data_frame[variable_id])
        return auc_max - auc_min


class FluxVariabilityResult(Result):
    def __init__(self, data_frame, *args, **kwargs):
        super(FluxVariabilityResult, self).__init__(*args, **kwargs)
        self._data_frame = data_frame

    @property
    def data_frame(self):
        return self._data_frame

    def plot(self, index=None, grid=None, width=None, height=None, title=None, palette=None, **kwargs):
        if index is None:
            index = self.data_frame.index[0:10]
        fva_result = self.data_frame.loc[index]
        if title is None:
            title = "Flux Variability Analysis"

        dataframe = pandas.DataFrame(columns=["lb", "ub", "strain", "reaction"])
        for reaction_id, row in fva_result.iterrows():
            _df = pandas.DataFrame([[row['lower_bound'], row['upper_bound'], "WT", reaction_id]],
                                   columns=dataframe.columns)
            dataframe = dataframe.append(_df)

        plot = plotter.flux_variability_analysis(dataframe, grid=grid, width=width, height=height,
                                                 title=title, y_axis_label="Reactions", x_axis_label="Flux limits",
                                                 palette=palette)
        if grid is None:
            plotter.display(plot)

    def __getitem__(self, item):
        return self._data_frame[item]

    def upper_bound(self, item):
        if isinstance(item, Reaction):
            item = item.id
        return self['upper_bound'][item]

    def lower_bound(self, item):
        if isinstance(item, Reaction):
            item = item.id
        return self['lower_bound'][item]

    def iterrows(self):
        return self._data_frame.iterrows()


class FluxBalanceImpactDegreeResult(Result):
    def __init__(self, reachable_reactions, perturbed_reactions, method, *args, **kwargs):
        super(FluxBalanceImpactDegreeResult, self).__init__(*args, **kwargs)
        self._method = method
        self._reachable_reactions = reachable_reactions
        self._perturbed_reactions = perturbed_reactions

    def __contains__(self, item):
        if isinstance(item, Reaction):
            item = item.id
        return item in self._reachable_reactions

    def _repr_html_(self):
        return """
        <h3>Flux Balance Impact Degree</h3>
        <ul>
            <li> Degree: %i</li>
            <li> Reactions: %i</li>
        </ul>
        %s
        """ % (self.degree, len(self._reachable_reactions), self.data_frame._repr_html_())

    @property
    def degree(self):
        return len(self._perturbed_reactions)

    @property
    def data_frame(self):
        data_frame = pandas.DataFrame(columns=["perturbed"])
        for reaction in self._reachable_reactions:
            data_frame.loc[reaction] = [reaction in self._perturbed_reactions]
        return data_frame

    def plot(self, grid=None, width=None, height=None, title=None):
        pass<|MERGE_RESOLUTION|>--- conflicted
+++ resolved
@@ -622,11 +622,7 @@
                             ', '.join(possible_estimates.keys()))
         upper, lower, description = possible_estimates[estimate]
         if title is None:
-<<<<<<< HEAD
             title = "Phenotypic Phase Plane ({})".format(description)
-=======
-            title = "Phenotypic Phase Plane"
->>>>>>> 76c4262d
         if len(self.variable_ids) == 1:
 
             variable = self.variable_ids[0]
@@ -635,14 +631,8 @@
 
             dataframe = pandas.DataFrame(columns=["ub", "lb", "value", "strain"])
             for _, row in self.iterrows():
-<<<<<<< HEAD
                 _df = pandas.DataFrame([[row[upper], row[lower], row[variable], "WT"]],
                                        columns=dataframe.columns)
-=======
-                _df = pandas.DataFrame(
-                    [[row['objective_upper_bound'], row['objective_lower_bound'], row[variable], "WT"]],
-                    columns=dataframe.columns)
->>>>>>> 76c4262d
                 dataframe = dataframe.append(_df)
 
             plot = plotter.production_envelope(dataframe, grid=grid, width=width, height=height,
