# Copyright 2014 Novo Nordisk Foundation Center for Biosustainability, DTU.

# Licensed under the Apache License, Version 2.0 (the "License");
# you may not use this file except in compliance with the License.
# You may obtain a copy of the License at

# http://www.apache.org/licenses/LICENSE-2.0

# Unless required by applicable law or agreed to in writing, software
# distributed under the License is distributed on an "AS IS" BASIS,
# WITHOUT WARRANTIES OR CONDITIONS OF ANY KIND, either express or implied.
# See the License for the specific language governing permissions and
# limitations under the License.
import copy

import time
from functools import partial
import sympy
from cameo.util import TimeMachine
from cameo.exceptions import SolveError
from sympy import Add
from sympy import Mul

add = Add._from_args
mul = Mul._from_args
NegativeOne = sympy.singleton.S.NegativeOne

def fba(model, objective=None, *args, **kwargs):
    """Perform flux balance analysis."""
    tm = TimeMachine()
    if objective is not None:
        tm(do=partial(setattr, model, 'objective', objective),
           undo=partial(setattr, model, 'objective', model.objective))
    try:
        solution = model.solve()
        tm.reset()
        return solution
    except SolveError as e:
        tm.reset()
        raise e


def pfba(model, objective=None, *args, **kwargs):
    tm = TimeMachine()
    tm(do=partial(setattr, model, 'reversible_encoding', 'split'),
       undo=partial(setattr, model, 'reversible_encoding', model.reversible_encoding))
    try:
        if objective is not None:
            tm(do=partial(setattr, model, 'objective', objective),
               undo=partial(setattr, model, 'objective', model.objective))
        try:
            obj_val = model.solve().f
        except SolveError as e:
            print "pfba could not determine maximum objective value for\n%s." % model.objective
            raise e
        if model.objective.direction == 'max':
            fix_obj_constraint = model.solver.interface.Constraint(model.objective.expression, lb=obj_val)
        else:
            fix_obj_constraint = model.solver.interface.Constraint(model.objective.expression, ub=obj_val)
        tm(do=partial(model.solver._add_constraint, fix_obj_constraint),
           undo=partial(model.solver._remove_constraint, fix_obj_constraint))

        pfba_obj = model.solver.interface.Objective(add(
            [mul((sympy.singleton.S.One, variable)) for variable in model.solver.variables.values()]),
                                                    direction='min', sloppy=True)
        # tic = time.time()
        tm(do=partial(setattr, model, 'objective', pfba_obj),
           undo=partial(setattr, model, 'objective', model.objective))
        # print "obj: ", time.time() - tic
        try:
            solution = model.solve()
            tm.reset()
            return solution
        except SolveError as e:
            tm.reset()
            print "pfba could not determine an optimal solution for objective %s" % model.objective
            raise e
    except Exception as e:
        tm.reset()
        raise e


def moma(model, reference=None, *args, **kwargs):
    pass


<<<<<<< HEAD
def lmoma(model, reference=None, *args, **kwargs):
=======
def lmoma(model, reference=dict(), *args, **kwargs):
>>>>>>> 8034ce0d
    original_objective = copy.copy(model.objective)
    try:
        obj_terms = list()
        constraints = list()
        variables = list()
        for rid, flux_value in reference.iteritems():
            reaction = model.reactions.get_by_id(rid)
            pos_var = model.solver.interface.Variable("u_%s_pos" % rid, lb=0)
            neg_var = model.solver.interface.Variable("u_%s_neg" % rid, lb=0)

            model.solver._add_variable(pos_var)
            model.solver._add_variable(neg_var)
            variables.extend([pos_var, neg_var])

            obj_terms.append(pos_var)
            obj_terms.append(neg_var)

            # ui = vi - wt
            reaction_variable = reaction.variable
            constraint_a = model.solver.interface.Constraint(add([pos_var, mul([NegativeOne, reaction_variable])]),
                                                             lb=-flux_value,
                                                             sloppy=True)

            constraint_b = model.solver.interface.Constraint(add([neg_var, reaction.variable]),
                                                             lb=flux_value,
                                                             sloppy=True)

            constraints.extend([constraint_a, constraint_b])

        for constraint in constraints:
            model.solver._add_constraint(constraint, sloppy=True)

        for term in obj_terms:
            model.solver._set_linear_objective_term(term, 1.)
        model.solver.objective.direction = 'min'

        try:
            solution = model.solve()
            return solution
        except SolveError as e:
            print "lmoma could not determine an optimal solution for objective %s" % model.objective
            raise e
    finally:
        model.solver._remove_variables(variables)
        model.objective = original_objective
        model.solver._remove_constraints(constraints)

def room(model, reference=None, delta=0.03, epsilon=0.001, *args, **kwargs):
    original_objective = copy.copy(model.objective)

    # upper and lower relax
    U = 1e6
    L = -1e6

    obj_terms = list()
    constraints = list()
    variables = list()
    try:
        for rid, flux_value in reference.iteritems():
            reaction = model.reactions.get_by_id(rid)

            var = model.solver.interface.Variable("y_%s" % rid, type="binary")
            model.solver._add_variable(var)

            variables.append(var)
            obj_terms.append(var)

            w_u = flux_value + delta * abs(flux_value) + epsilon
            expression = add([reaction.variable, mul([var, (w_u - U)])])

            constraint_a = (model.solver.interface.Constraint(expression, ub=w_u))

            w_l = flux_value - delta * abs(flux_value) - epsilon
            expression = add([reaction.variable, mul([var, (w_l - L)])])

            constraint_b = (model.solver.interface.Constraint(expression, lb=w_l))

            constraints.extend([constraint_a, constraint_b])

        for term in obj_terms:
            model.solver._set_linear_objective_term(term, 1.)
        model.solver.objective.direction = 'min'

        for constraint in constraints:
            model.solver._add_constraint(constraint, sloppy=True)

        try:
            solution = model.solve()
            return solution
        except SolveError as e:
            print "room could not determine an optimal solution for objective %s" % model.objective
            raise e

    finally:
        model.solver._remove_variables(variables)
        model.objective = original_objective
        model.solver._remove_constraints(constraints)


def _cycle_free_flux(model, fluxes, fix=[]):
    """Remove cycles from a flux-distribution (http://cran.r-project.org/web/packages/sybilcycleFreeFlux/index.html)."""
    tm = TimeMachine()
    exchange_reactions = model.exchanges
    exchange_ids = [exchange.id for exchange in exchange_reactions]
    internal_reactions = [reaction for reaction in model.reactions if reaction.id not in exchange_ids]
    for exchange in exchange_reactions:
        exchange_flux = fluxes[exchange.id]
        tm(do=partial(setattr, exchange, 'lower_bound', exchange_flux),
           undo=partial(setattr, exchange, 'lower_bound', exchange.lower_bound))
        tm(do=partial(setattr, exchange, 'upper_bound', exchange_flux),
           undo=partial(setattr, exchange, 'upper_bound', exchange.upper_bound))
    obj_terms = list()
    for internal_reaction in internal_reactions:
        internal_flux = fluxes[internal_reaction.id]
        if internal_flux >= 0:
            obj_terms.append(mul([sympy.S.One, internal_reaction.variable]))
            tm(do=partial(setattr, internal_reaction, 'lower_bound', 0),
               undo=partial(setattr, internal_reaction, 'lower_bound', internal_reaction.lower_bound))
            tm(do=partial(setattr, internal_reaction, 'upper_bound', internal_flux),
               undo=partial(setattr, internal_reaction, 'upper_bound', internal_reaction.upper_bound))
        elif internal_flux < 0:
            obj_terms.append(mul([sympy.S.NegativeOne, internal_reaction.variable]))
            tm(do=partial(setattr, internal_reaction, 'lower_bound', internal_flux),
               undo=partial(setattr, internal_reaction, 'lower_bound', internal_reaction.lower_bound))
            tm(do=partial(setattr, internal_reaction, 'upper_bound', 0),
               undo=partial(setattr, internal_reaction, 'upper_bound', internal_reaction.upper_bound))
        else:
            pass
    for reaction_id in fix:
        reaction_to_fix = model.reactions.get_by_id(reaction_id)
        tm(do=partial(setattr, reaction_to_fix, 'lower_bound', fluxes[reaction_id]),
           undo=partial(setattr, reaction_to_fix, 'lower_bound', reaction_to_fix.lower_bound))
        tm(do=partial(setattr, reaction_to_fix, 'upper_bound', fluxes[reaction_id]),
           undo=partial(setattr, reaction_to_fix, 'upper_bound', reaction_to_fix.upper_bound))
    tm(do=partial(setattr, model, 'objective',
                  model.solver.interface.Objective(add(obj_terms), name='Flux minimization',
                                                   direction='min', sloppy=True)),
       undo=partial(setattr, model, 'objective', model.objective))
    solution = model.optimize()
    tm.reset()
    return solution.x_dict


if __name__ == '__main__':
    import time
    from cobra.io import read_sbml_model
    from cobra.flux_analysis.parsimonious import optimize_minimal_flux
    from cameo import load_model

    # sbml_path = '../../tests/data/EcoliCore.xml'
    sbml_path = '../../tests/data/iJO1366.xml'

    cb_model = read_sbml_model(sbml_path)
    model = load_model(sbml_path)

    # model.solver = 'glpk'

    print "cobra fba"
    tic = time.time()
    cb_model.optimize(solver='cglpk')
    print "flux sum:", sum([abs(val) for val in cb_model.solution.x_dict.values()])
    print "cobra fba runtime:", time.time() - tic

    print "cobra pfba"
    tic = time.time()
    optimize_minimal_flux(cb_model, solver='cglpk')
    print "flux sum:", sum([abs(val) for val in cb_model.solution.x_dict.values()])
    print "cobra pfba runtime:", time.time() - tic

    print "pfba"
    tic = time.time()
    solution = pfba(model)
    print "flux sum:",
    print sum([abs(val) for val in solution.x_dict.values()])
    print "cameo pfba runtime:", time.time() - tic

    print "lmoma"
    ref = solution.x_dict
    tic = time.time()
    solution = lmoma(model, reference=ref)
    res = solution.x_dict
    print "flux distance:",
    print sum([abs(res[v] - ref[v]) for v in res.keys()])
    print "cameo lmoma runtime:", time.time() - tic

    print "lmoma w/ ko"
    tic = time.time()
    model.reactions.PGI.lower_bound = 0
    model.reactions.PGI.upper_bound = 0
    solution = lmoma(model, wt_reference=ref)
    res = solution.x_dict
    print "flux distance:",
    print sum([abs(res[v] - ref[v]) for v in res.keys()])
    print "cameo lmoma runtime:", time.time() - tic

    # print model.solver<|MERGE_RESOLUTION|>--- conflicted
+++ resolved
@@ -84,11 +84,7 @@
     pass
 
 
-<<<<<<< HEAD
 def lmoma(model, reference=None, *args, **kwargs):
-=======
-def lmoma(model, reference=dict(), *args, **kwargs):
->>>>>>> 8034ce0d
     original_objective = copy.copy(model.objective)
     try:
         obj_terms = list()
@@ -135,6 +131,7 @@
         model.solver._remove_variables(variables)
         model.objective = original_objective
         model.solver._remove_constraints(constraints)
+
 
 def room(model, reference=None, delta=0.03, epsilon=0.001, *args, **kwargs):
     original_objective = copy.copy(model.objective)
@@ -278,7 +275,7 @@
     tic = time.time()
     model.reactions.PGI.lower_bound = 0
     model.reactions.PGI.upper_bound = 0
-    solution = lmoma(model, wt_reference=ref)
+    solution = lmoma(model, reference=ref)
     res = solution.x_dict
     print "flux distance:",
     print sum([abs(res[v] - ref[v]) for v in res.keys()])
