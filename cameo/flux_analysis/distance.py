--- conflicted
+++ resolved
@@ -12,29 +12,22 @@
 # See the License for the specific language governing permissions and
 # limitations under the License.
 
-<<<<<<< HEAD
 from __future__ import absolute_import, print_function
 
-from types import DictType
-=======
 """Methods for manipulating a model to compute a set of fluxes that minimize (or maximize)
 different notions of distance (L1, number of binary changes etc.) to a given reference flux distribution."""
 
+import six
 from six import types
 
-from cameo.core.solution import SolutionBase
-
-from sympy import RealNumber
->>>>>>> ec0f80cf
+from __future__ import absolute_import, print_function
+
+from types import DictType
 from sympy import Add
 from sympy import Mul
 
 from cameo.core.result import FluxDistributionResult
-<<<<<<< HEAD
-from cameo.core.solution import SolutionBase, Solution
-import six
-=======
->>>>>>> ec0f80cf
+from cameo.core.solution import SolutionBase
 
 add = Add._from_args
 mul = Mul._from_args
@@ -107,24 +100,17 @@
         self._deviation_constraints = dict()
         self._prep_model()
 
-<<<<<<< HEAD
-    def __prep_model(self):
-        for rid, flux_value in six.iteritems(self.reference):
-            self.__add_deviavtion_constraint(rid, flux_value)
-        objective = self.model.solver.interface.Objective(add(list(self._aux_variables.values())), name='deviations')
-=======
     def _prep_model(self):
         for rid, flux_value in self.reference.iteritems():
             self._add_deviavtion_constraint(rid, flux_value)
         objective = self.model.solver.interface.Objective(add(self._aux_variables.values()), name='deviations')
->>>>>>> ec0f80cf
         self.model.objective = objective
 
     def _set_new_reference(self, reference):
         # remove unnecessary constraints
         constraints_to_remove = list()
         aux_vars_to_remove = list()
-        for key in list(self._deviation_constraints.keys()):
+        for key in self._deviation_constraints.keys():
             if key not in reference:
                 constraints_to_remove.extend(self._deviation_constraints.pop(key))
                 aux_vars_to_remove.append(self._aux_variables[key])
