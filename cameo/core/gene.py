--- conflicted
+++ resolved
@@ -12,17 +12,12 @@
 # See the License for the specific language governing permissions and
 # limitations under the License.
 
-import logging
 from functools import partial
 
 import cobra
-<<<<<<< HEAD
-from cobra.manipulation.delete import find_gene_knockout_reactions
-=======
 import logging
 import six
 from cameo.util import inheritdocstring
->>>>>>> 199eb578
 
 logger = logging.getLogger(__name__)
 
@@ -77,6 +72,7 @@
         None
         """
 
+        from cobra.manipulation.delete import find_gene_knockout_reactions
         for reaction in find_gene_knockout_reactions(self.model, [self]):
             def _(reaction, lb, ub):
                 reaction.upper_bound = ub
